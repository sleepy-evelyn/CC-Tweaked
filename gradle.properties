--- conflicted
+++ resolved
@@ -10,11 +10,7 @@
 
 # Mod properties
 isUnstable=true
-<<<<<<< HEAD
-modVersion=1.108.3-Stitched-Modified
-=======
 modVersion=1.109.0
->>>>>>> 20439395
 
 # Minecraft properties: We want to configure this here so we can read it in settings.gradle
 mcVersion=1.20.1