--- conflicted
+++ resolved
@@ -13,12 +13,8 @@
     }
     dependencies {
         classpath 'com.google.code.gson:gson:2.8.1'
-<<<<<<< HEAD
-        classpath 'net.minecraftforge.gradle:ForgeGradle:4.1.9'
+        classpath 'net.minecraftforge.gradle:ForgeGradle:5.0.12'
         classpath 'org.spongepowered:mixingradle:0.7-SNAPSHOT'
-=======
-        classpath 'net.minecraftforge.gradle:ForgeGradle:5.0.6'
->>>>>>> a735f23e
     }
 }
 
