--- conflicted
+++ resolved
@@ -1,10 +1,6 @@
 buildscript {
     dependencies {
         classpath 'com.google.code.gson:gson:2.8.1'
-<<<<<<< HEAD
-=======
-        classpath 'net.minecraftforge.gradle:ForgeGradle:3.0.117'
->>>>>>> 4a25e7a1
         classpath 'net.sf.proguard:proguard-gradle:6.1.0beta2'
         classpath 'org.ajoberstar.grgit:grgit-gradle:3.0.0'
     }
@@ -60,21 +56,7 @@
     modCompile "net.fabricmc:fabric-loader:0.4.0+build.121"
     modCompile "net.fabricmc:fabric:0.2.7+build.122"
 
-<<<<<<< HEAD
-    // compileOnly "mezz.jei:jei-1.13.2:5.0.0.8:api"
-    // deobfProvided "pl.asie:Charset-Lib:0.5.4.6"
-    // deobfProvided "MCMultiPart2:MCMultiPart:2.5.3"
-
-    // deobf "mezz.jei:jei-1.13.2:5.0.0.8"
-
     implementation 'com.google.code.findbugs:jsr305:3.0.2'
-=======
-    compileOnly fg.deobf("mezz.jei:jei-1.13.2:5.0.0.20:api")
-    // deobfProvided "pl.asie:Charset-Lib:0.5.4.6"
-    // deobfProvided "MCMultiPart2:MCMultiPart:2.5.3"
-
-    runtimeOnly fg.deobf("mezz.jei:jei-1.13.2:5.0.0.20")
->>>>>>> 4a25e7a1
 
     shade 'org.squiddev:Cobalt:0.5.0-SNAPSHOT'
     shade 'javax.vecmath:vecmath:1.5.2'
