--- conflicted
+++ resolved
@@ -93,7 +93,6 @@
         gameTestServer {
             workingDirectory project.file('test-files/server')
 
-            property("cctest.run", "true")
             property("forge.logging.console.level", "info")
 
             mods {
@@ -149,16 +148,8 @@
     minecraft "net.minecraftforge:forge:${mc_version}-${forge_version}"
     annotationProcessor 'org.spongepowered:mixin:0.8.4:processor'
 
-<<<<<<< HEAD
-    compileOnly fg.deobf("mezz.jei:jei-1.18.2:9.4.1.116:api")
-    runtimeOnly fg.deobf("mezz.jei:jei-1.18.2:9.4.1.116")
-=======
-    extraModsCompileOnly fg.deobf("mezz.jei:jei-1.16.5:7.7.0.104:api")
-    extraModsRuntimeOnly fg.deobf("mezz.jei:jei-1.16.5:7.7.0.104")
-
-    extraModsCompileOnly fg.deobf("com.blamejared.crafttweaker:CraftTweaker-1.16.5:7.1.0.313")
-    extraModsCompileOnly fg.deobf("commoble.morered:morered-1.16.5:2.1.1.0")
->>>>>>> d1e95277
+    extraModsCompileOnly fg.deobf("mezz.jei:jei-1.18.2:9.4.1.116:api")
+    extraModsRuntimeOnly fg.deobf("mezz.jei:jei-1.18.2:9.4.1.116")
 
     shade 'org.squiddev:Cobalt:0.5.5'
 
@@ -166,13 +157,8 @@
     testImplementation 'org.junit.jupiter:junit-jupiter-params:5.7.0'
     testRuntimeOnly 'org.junit.jupiter:junit-jupiter-engine:5.7.0'
     testImplementation 'org.hamcrest:hamcrest:2.2'
-<<<<<<< HEAD
-    testImplementation 'org.jetbrains.kotlin:kotlin-stdlib-jdk8:1.6.0'
-    testImplementation 'org.jetbrains.kotlinx:kotlinx-coroutines-core:1.5.2'
-=======
     testImplementation 'org.jetbrains.kotlin:kotlin-stdlib-jdk8:1.7.0'
     testImplementation 'org.jetbrains.kotlinx:kotlinx-coroutines-core:1.6.2'
->>>>>>> d1e95277
 
     testModImplementation sourceSets.main.output
     testModExtra('org.jetbrains.kotlin:kotlin-stdlib-jdk8:1.6.0') {
@@ -241,11 +227,6 @@
     minimize()
 }
 
-<<<<<<< HEAD
-jar.finalizedBy('reobfJar')
-
-[compileJava, compileTestJava, compileTestModJava].forEach {
-=======
 assemble.dependsOn("shadowJar")
 
 [
@@ -253,7 +234,6 @@
     tasks.named("compileTestJava", JavaCompile.class),
     tasks.named("compileTestModJava", JavaCompile.class)
 ].forEach {
->>>>>>> d1e95277
     it.configure {
         options.compilerArgs << "-Xlint" << "-Xlint:-processing"
     }
@@ -301,15 +281,9 @@
     from(sourceSets.main.resources.srcDirs) {
         include 'data/computercraft/lua/rom/help/credits.txt'
 
-<<<<<<< HEAD
         expand(
             'gitcontributors': contributors.sort(false, String.CASE_INSENSITIVE_ORDER).join('\n')
         )
-=======
-        expand 'version': mod_version,
-            'mcversion': mc_version,
-            'gitcontributors': contributors.sort(false, String.CASE_INSENSITIVE_ORDER).join('\n')
->>>>>>> d1e95277
     }
 
     from(sourceSets.main.resources.srcDirs) {
@@ -323,15 +297,6 @@
 
 // Web tasks
 
-<<<<<<< HEAD
-
-import com.hierynomus.gradle.license.tasks.LicenseCheck
-import com.hierynomus.gradle.license.tasks.LicenseFormat
-import com.modrinth.minotaur.TaskModrinthUpload
-import org.apache.tools.ant.taskdefs.condition.Os
-
-=======
->>>>>>> d1e95277
 List<String> mkCommand(String command) {
     return Os.isFamily(Os.FAMILY_WINDOWS) ? ["cmd", "/c", command] : ["sh", "-c", command]
 }
@@ -438,76 +403,17 @@
 
 check.dependsOn("licenseCheck")
 
-<<<<<<< HEAD
-task licenseAPI(type: LicenseCheck)
-task licenseFormatAPI(type: LicenseFormat)
-[licenseAPI, licenseFormatAPI].forEach {
-    it.configure {
-        source = sourceSets.main.java
-        include("dan200/computercraft/api/**")
-        header file('config/license/api.txt')
-    }
-}
-
-tasks.register("testServer", JavaExec.class).configure {
-    it.group('In-game tests')
-    it.description("Runs tests on a temporary Minecraft instance.")
-    it.dependsOn("prepareRunGameTestServer", "cleanTestServer", 'compileTestModJava')
+def testServerClassDumpDir = new File(buildDir, "jacocoClassDump/runTestServer")
+
+def testServer = tasks.register("testServer", JavaExec.class) {
+    group("In-game tests")
+    description("Runs tests on a temporary Minecraft instance.")
+    dependsOn("cleanTestServer")
+    finalizedBy("jacocoTestServerReport")
 
     // Copy from runTestServer. We do it in this slightly odd way as runTestServer
     // isn't created until the task is configured (which is no good for us).
     JavaExec exec = tasks.getByName("runGameTestServer")
-    exec.copyTo(it)
-    it.setClasspath(exec.getClasspath())
-    it.mainClass = exec.mainClass
-    it.setArgs(exec.getArgs())
-
-    // Jacoco and modlauncher don't play well together as the classes loaded in-game don't
-    // match up with those written to disk. We get Jacoco to dump all classes to disk, and
-    // use that when generating the report.
-    def coverageOut = new File(buildDir, "jacocoClassDump/testServer")
-    jacoco.applyTo(it)
-    it.jacoco.setIncludes(["dan200.computercraft.*"])
-    it.jacoco.setClassDumpDir(coverageOut)
-    it.outputs.dir(coverageOut)
-    // Older versions of modlauncher don't include a protection domain (and thus no code
-    // source). Jacoco skips such classes by default, so we need to explicitly include them.
-    it.jacoco.setIncludeNoLocationClasses(true)
-}
-
-tasks.register("jacocoTestServerReport", JacocoReport.class).configure {
-    it.group('In-game')
-    it.description("Generate coverage reports for testServer")
-    it.dependsOn("testServer")
-
-    it.executionData(new File(buildDir, "jacoco/testServer.exec"))
-    it.sourceDirectories.from(sourceSets.main.allJava.srcDirs)
-    it.classDirectories.from(new File(buildDir, "jacocoClassDump/testServer"))
-
-    it.reports {
-=======
-def setupServer = tasks.register("setupServer", Copy.class) {
-    group "test server"
-    description "Sets up the environment for the test server."
-
-    from("src/testMod/server-files") {
-        include "eula.txt"
-        include "server.properties"
-    }
-    into "test-files/server"
-}
-
-def testServerClassDumpDir = new File(buildDir, "jacocoClassDump/runTestServer")
-
-def testServer = tasks.register("testServer", JavaExec.class) {
-    group("In-game tests")
-    description("Runs tests on a temporary Minecraft instance.")
-    dependsOn(setupServer, "cleanTestServer")
-    finalizedBy("jacocoTestServerReport")
-
-    // Copy from runTestServer. We do it in this slightly odd way as runTestServer
-    // isn't created until the task is configured (which is no good for us).
-    JavaExec exec = tasks.getByName("runTestServer")
     dependsOn(exec.getDependsOn())
     exec.copyTo(it)
     setClasspath(exec.getClasspath())
@@ -536,18 +442,12 @@
     classDirectories.from(testServerClassDumpDir)
 
     reports {
->>>>>>> d1e95277
         xml.enabled true
         html.enabled true
     }
 }
 
-<<<<<<< HEAD
-check.dependsOn("jacocoTestServerReport")
-
-=======
 check.dependsOn(testServer)
->>>>>>> d1e95277
 
 // Upload tasks
 
@@ -593,8 +493,6 @@
 
 def isStable = true
 
-def isStable = true
-
 curseforge {
     apiKey = project.hasProperty('curseForgeApiKey') ? project.curseForgeApiKey : ''
     project {
@@ -607,20 +505,6 @@
     }
 }
 
-<<<<<<< HEAD
-tasks.register('publishModrinth', TaskModrinthUpload.class).configure {
-    dependsOn('assemble', 'reobfJar')
-    onlyIf {
-        project.hasProperty('modrinthApiKey')
-    }
-
-    token = project.hasProperty('modrinthApiKey') ? project.getProperty('modrinthApiKey') : ''
-    projectId = 'gu7yAYhd'
-    versionNumber = "${project.mc_version}-${project.mod_version}"
-    uploadFile = jar
-    versionType = isStable ? 'RELEASE' : 'ALPHA'
-    addGameVersion(project.mc_version)
-=======
 modrinth {
     token = project.hasProperty('modrinthApiKey') ? project.getProperty('modrinthApiKey') : ''
     projectId = 'gu7yAYhd'
@@ -628,7 +512,6 @@
     versionType = isStable ? 'release' : 'alpha'
     uploadFile = shadowJar
     gameVersions = [project.mc_version]
->>>>>>> d1e95277
     changelog = "Release notes can be found on the [GitHub repository](https://github.com/cc-tweaked/CC-Tweaked/releases/tag/v${mc_version}-${mod_version})."
 }
 
