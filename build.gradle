--- conflicted
+++ resolved
@@ -157,12 +157,8 @@
     extraModsRuntimeOnly fg.deobf("mezz.jei:jei-1.19.2-forge:11.3.0.262")
     extraModsCompileOnly fg.deobf("maven.modrinth:oculus:1.2.5")
 
-<<<<<<< HEAD
-    shade 'org.squiddev:Cobalt:0.5.5'
+    shade 'org.squiddev:Cobalt:0.5.7'
     shade 'io.netty:netty-codec-http:4.1.76.Final'
-=======
-    shade 'org.squiddev:Cobalt:0.5.7'
->>>>>>> 9ed5ebb8
 
     testImplementation 'org.junit.jupiter:junit-jupiter-api:5.7.0'
     testImplementation 'org.junit.jupiter:junit-jupiter-params:5.7.0'
