// SPDX-FileCopyrightText: 2022 The CC: Tweaked Developers
//
// SPDX-License-Identifier: MPL-2.0

package dan200.computercraft.shared.platform;

import com.google.auto.service.AutoService;
import com.google.gson.JsonObject;
import com.mojang.authlib.GameProfile;
import com.mojang.brigadier.arguments.ArgumentType;
import dan200.computercraft.api.ComputerCraftAPI;
import dan200.computercraft.api.network.wired.WiredElement;
import dan200.computercraft.api.node.wired.WiredElementLookup;
import dan200.computercraft.api.peripheral.IPeripheral;
import dan200.computercraft.api.peripheral.PeripheralLookup;
import dan200.computercraft.mixin.ArgumentTypeInfosAccessor;
import dan200.computercraft.shared.config.ConfigFile;
import dan200.computercraft.shared.network.NetworkMessage;
import dan200.computercraft.shared.network.client.ClientNetworkContext;
import dan200.computercraft.shared.network.container.ContainerData;
import dan200.computercraft.shared.peripheral.generic.GenericPeripheralProvider;
import dan200.computercraft.shared.util.InventoryUtil;
import net.fabricmc.fabric.api.event.player.AttackEntityCallback;
import net.fabricmc.fabric.api.event.player.UseBlockCallback;
import net.fabricmc.fabric.api.event.player.UseEntityCallback;
import net.fabricmc.fabric.api.itemgroup.v1.FabricItemGroup;
import net.fabricmc.fabric.api.lookup.v1.block.BlockApiCache;
import net.fabricmc.fabric.api.lookup.v1.block.BlockApiLookup;
import net.fabricmc.fabric.api.object.builder.v1.block.entity.FabricBlockEntityTypeBuilder;
import net.fabricmc.fabric.api.registry.FuelRegistry;
import net.fabricmc.fabric.api.resource.conditions.v1.ResourceConditions;
import net.fabricmc.fabric.api.screenhandler.v1.ExtendedScreenHandlerFactory;
import net.fabricmc.fabric.api.screenhandler.v1.ExtendedScreenHandlerType;
import net.fabricmc.fabric.api.tag.convention.v1.ConventionalItemTags;
import net.fabricmc.fabric.api.transfer.v1.item.InventoryStorage;
import net.fabricmc.fabric.api.transfer.v1.item.ItemStorage;
import net.fabricmc.loader.api.FabricLoader;
import net.minecraft.commands.synchronization.ArgumentTypeInfo;
import net.minecraft.core.BlockPos;
import net.minecraft.core.Direction;
import net.minecraft.core.Registry;
import net.minecraft.core.registries.BuiltInRegistries;
import net.minecraft.network.FriendlyByteBuf;
import net.minecraft.network.chat.Component;
import net.minecraft.resources.ResourceKey;
import net.minecraft.resources.ResourceLocation;
import net.minecraft.server.MinecraftServer;
import net.minecraft.server.level.ServerChunkCache;
import net.minecraft.server.level.ServerLevel;
import net.minecraft.server.level.ServerPlayer;
import net.minecraft.tags.ItemTags;
import net.minecraft.tags.TagKey;
import net.minecraft.world.Container;
import net.minecraft.world.InteractionHand;
import net.minecraft.world.InteractionResult;
import net.minecraft.world.MenuProvider;
import net.minecraft.world.entity.Entity;
import net.minecraft.world.entity.player.Inventory;
import net.minecraft.world.entity.player.Player;
import net.minecraft.world.inventory.AbstractContainerMenu;
import net.minecraft.world.inventory.CraftingContainer;
import net.minecraft.world.inventory.MenuType;
import net.minecraft.world.item.*;
import net.minecraft.world.item.context.UseOnContext;
import net.minecraft.world.item.crafting.Ingredient;
import net.minecraft.world.item.crafting.Recipe;
import net.minecraft.world.level.Level;
import net.minecraft.world.level.block.Block;
import net.minecraft.world.level.block.entity.BlockEntity;
import net.minecraft.world.level.block.entity.BlockEntityType;
import net.minecraft.world.level.block.state.BlockState;
import net.minecraft.world.level.chunk.LevelChunk;
import net.minecraft.world.phys.BlockHitResult;
import net.minecraft.world.phys.EntityHitResult;
import net.minecraft.world.phys.Vec3;

import javax.annotation.Nullable;
import java.util.ArrayList;
import java.util.Collection;
import java.util.Iterator;
import java.util.List;
import java.util.function.*;

@AutoService(dan200.computercraft.impl.PlatformHelper.class)
public class PlatformHelperImpl implements PlatformHelper {
    @Override
    public boolean isDevelopmentEnvironment() {
        return FabricLoader.getInstance().isDevelopmentEnvironment();
    }

    @Override
    public ConfigFile.Builder createConfigBuilder() {
        return new FabricConfigFile.Builder();
    }

    @SuppressWarnings("unchecked")
    private static <T> Registry<T> getRegistry(ResourceKey<Registry<T>> id) {
        var registry = (Registry<T>) BuiltInRegistries.REGISTRY.get(id.location());
        if (registry == null) throw new IllegalArgumentException("Unknown registry " + id);
        return registry;
    }

    @Override
    public <T> ResourceLocation getRegistryKey(ResourceKey<Registry<T>> registry, T object) {
        var key = getRegistry(registry).getKey(object);
        if (key == null) throw new IllegalArgumentException(object + " was not registered in " + registry);
        return key;
    }

    @Override
    public <T> T getRegistryObject(ResourceKey<Registry<T>> registry, ResourceLocation id) {
        var value = getRegistry(registry).get(id);
        if (value == null) throw new IllegalArgumentException(id + " was not registered in " + registry);
        return value;
    }

    @Override
    public <T> RegistryWrappers.RegistryWrapper<T> wrap(ResourceKey<Registry<T>> registry) {
        return new RegistryWrapperImpl<>(registry.location(), getRegistry(registry));
    }

    @Override
    public <T> RegistrationHelper<T> createRegistrationHelper(ResourceKey<Registry<T>> registry) {
        return new RegistrationHelperImpl<>(getRegistry(registry));
    }

    @Nullable
    @Override
    public <T> T tryGetRegistryObject(ResourceKey<Registry<T>> registry, ResourceLocation id) {
        return getRegistry(registry).get(id);
    }

    @Override
    public boolean shouldLoadResource(JsonObject object) {
        return ResourceConditions.objectMatchesConditions(object);
    }

    @Override
    public <T extends BlockEntity> BlockEntityType<T> createBlockEntityType(BiFunction<BlockPos, BlockState, T> factory, Block block) {
        return FabricBlockEntityTypeBuilder.create(factory::apply).addBlock(block).build();
    }

    @Override
    public <A extends ArgumentType<?>, T extends ArgumentTypeInfo.Template<A>, I extends ArgumentTypeInfo<A, T>> I registerArgumentTypeInfo(Class<A> klass, I info) {
        ArgumentTypeInfosAccessor.classMap().put(klass, info);
        return info;
    }

    @Override
    public <C extends AbstractContainerMenu, T extends ContainerData> MenuType<C> createMenuType(Function<FriendlyByteBuf, T> reader, ContainerData.Factory<C, T> factory) {
        return new ExtendedScreenHandlerType<>((id, player, data) -> factory.create(id, player, reader.apply(data)));
    }

    @Override
    public void openMenu(Player player, MenuProvider owner, ContainerData menu) {
        player.openMenu(new WrappedMenuProvider(owner, menu));
    }

    @Override
    public void sendToPlayer(NetworkMessage<ClientNetworkContext> message, ServerPlayer player) {
        player.connection.send(NetworkHandler.encodeClient(message));
    }

    @Override
    public void sendToPlayers(NetworkMessage<ClientNetworkContext> message, Collection<ServerPlayer> players) {
        if (players.isEmpty()) return;
        var packet = NetworkHandler.encodeClient(message);
        for (var player : players) player.connection.send(packet);
    }

    @Override
    public void sendToAllPlayers(NetworkMessage<ClientNetworkContext> message, MinecraftServer server) {
        server.getPlayerList().broadcastAll(NetworkHandler.encodeClient(message));
    }

    @Override
    public void sendToAllAround(NetworkMessage<ClientNetworkContext> message, ServerLevel level, Vec3 pos, float distance) {
        level.getServer().getPlayerList().broadcast(null, pos.x, pos.y, pos.z, distance, level.dimension(), NetworkHandler.encodeClient(message));
    }

    @Override
    public void sendToAllTracking(NetworkMessage<ClientNetworkContext> message, LevelChunk chunk) {
        var packet = NetworkHandler.encodeClient(message);
        for (var player : ((ServerChunkCache) chunk.getLevel().getChunkSource()).chunkMap.getPlayers(chunk.getPos(), false)) {
            player.connection.send(packet);
        }
    }

    @Override
    public ComponentAccess<IPeripheral> createPeripheralAccess(Consumer<Direction> invalidate) {
        return new PeripheralAccessImpl();
    }

    @Override
    public ComponentAccess<WiredElement> createWiredElementAccess(Consumer<Direction> invalidate) {
        return new ComponentAccessImpl<>(WiredElementLookup.get());
    }

    @Override
    public boolean hasWiredElementIn(Level level, BlockPos pos, Direction direction) {
        return WiredElementLookup.get().find(level, pos.relative(direction), direction.getOpposite()) != null;
    }

    @Override
    public ContainerTransfer.Slotted wrapContainer(Container container) {
        return FabricContainerTransfer.of(InventoryStorage.of(container, null));
    }

    @Override
    @SuppressWarnings({ "UnstableApiUsage", "NullAway" }) // FIXME: SIDED is treated as nullable by NullAway
    public @Nullable ContainerTransfer getContainer(ServerLevel level, BlockPos pos, Direction side) {
        var storage = ItemStorage.SIDED.find(level, pos, side);
        if (storage != null) return FabricContainerTransfer.of(storage);

        var entity = InventoryUtil.getEntityContainer(level, pos, side);
        return entity == null ? null : FabricContainerTransfer.of(InventoryStorage.of(entity, side));
    }

    @Override
    public RecipeIngredients getRecipeIngredients() {
        return new RecipeIngredients(
            Ingredient.of(ConventionalItemTags.REDSTONE_DUSTS),
            Ingredient.of(Items.STRING),
            Ingredient.of(Items.LEATHER),
            Ingredient.of(Items.STONE),
            Ingredient.of(ConventionalItemTags.GLASS_PANES),
            Ingredient.of(ConventionalItemTags.GOLD_INGOTS),
            Ingredient.of(Items.GOLD_BLOCK),
            Ingredient.of(ConventionalItemTags.IRON_INGOTS),
            Ingredient.of(MoreConventionalTags.SKULLS),
            Ingredient.of(ConventionalItemTags.DYES),
            Ingredient.of(Items.ENDER_PEARL),
            Ingredient.of(MoreConventionalTags.WOODEN_CHESTS)
        );
    }

    @Override
    public List<TagKey<Item>> getDyeTags() {
        return List.of(
            ConventionalItemTags.WHITE_DYES,
            ConventionalItemTags.ORANGE_DYES,
            ConventionalItemTags.MAGENTA_DYES,
            ConventionalItemTags.LIGHT_BLUE_DYES,
            ConventionalItemTags.YELLOW_DYES,
            ConventionalItemTags.LIME_DYES,
            ConventionalItemTags.PINK_DYES,
            ConventionalItemTags.GRAY_DYES,
            ConventionalItemTags.LIGHT_GRAY_DYES,
            ConventionalItemTags.CYAN_DYES,
            ConventionalItemTags.PURPLE_DYES,
            ConventionalItemTags.BLUE_DYES,
            ConventionalItemTags.BROWN_DYES,
            ConventionalItemTags.GREEN_DYES,
            ConventionalItemTags.RED_DYES,
            ConventionalItemTags.BLACK_DYES
        );
    }

    @Override
    public int getBurnTime(ItemStack stack) {
        @Nullable var fuel = FuelRegistry.INSTANCE.get(stack.getItem());
        return fuel == null ? 0 : fuel;
    }

    @Override
    public CreativeModeTab.Builder newCreativeModeTab() {
        return FabricItemGroup.builder();
    }

    @Override
    public ItemStack getCraftingRemainingItem(ItemStack stack) {
        return stack.getRecipeRemainder();
    }

    @Override
    public List<ItemStack> getRecipeRemainingItems(ServerPlayer player, Recipe<CraftingContainer> recipe, CraftingContainer container) {
        return recipe.getRemainingItems(container);
    }

    @Override
    public void onItemCrafted(ServerPlayer player, CraftingContainer container, ItemStack stack) {
    }

    @Override
    public boolean onNotifyNeighbour(Level level, BlockPos pos, BlockState block, Direction direction) {
        return true;
    }

    @Override
    public ServerPlayer createFakePlayer(ServerLevel world, GameProfile name) {
        return FakePlayer.create(world, name);
    }

    @Override
    public boolean hasToolUsage(ItemStack stack) {
        var item = stack.getItem();
        return item instanceof ShovelItem || stack.is(ItemTags.SHOVELS) ||
               item instanceof HoeItem || stack.is(ItemTags.HOES);
    }

    @Override
    public InteractionResult canAttackEntity(ServerPlayer player, Entity entity) {
        return AttackEntityCallback.EVENT.invoker().interact(player, player.level(), InteractionHand.MAIN_HAND, entity, null);
    }

    @Override
    public boolean interactWithEntity(ServerPlayer player, Entity entity, Vec3 hitPos) {
<<<<<<< HEAD
        return UseEntityCallback.EVENT.invoker().interact(player, entity.level(), InteractionHand.MAIN_HAND, entity, new EntityHitResult(entity, hitPos)).consumesAction() ||
            entity.interactAt(player, hitPos.subtract(entity.position()), InteractionHand.MAIN_HAND).consumesAction() ||
            player.interactOn(entity, InteractionHand.MAIN_HAND).consumesAction();
=======
        return UseEntityCallback.EVENT.invoker().interact(player, entity.level, InteractionHand.MAIN_HAND, entity, new EntityHitResult(entity, hitPos)).consumesAction() ||
               entity.interactAt(player, hitPos.subtract(entity.position()), InteractionHand.MAIN_HAND).consumesAction() ||
               player.interactOn(entity, InteractionHand.MAIN_HAND).consumesAction();
>>>>>>> d351bc33
    }

    @Override
    public InteractionResult useOn(ServerPlayer player, ItemStack stack, BlockHitResult hit, Predicate<BlockState> canUseBlock) {
        var result = UseBlockCallback.EVENT.invoker().interact(player, player.level(), InteractionHand.MAIN_HAND, hit);
        if (result != InteractionResult.PASS) return result;

        var block = player.level().getBlockState(hit.getBlockPos());
        if (!block.isAir() && canUseBlock.test(block)) {
            var useResult = block.use(player.level(), player, InteractionHand.MAIN_HAND, hit);
            if (useResult.consumesAction()) return useResult;
        }

        return stack.useOn(new UseOnContext(player, InteractionHand.MAIN_HAND, hit));
    }

    private record RegistryWrapperImpl<T>(
        ResourceLocation name, Registry<T> registry
    ) implements RegistryWrappers.RegistryWrapper<T> {
        @Override
        public int getId(T object) {
            var id = registry.getId(object);
            if (id == -1) throw new IllegalArgumentException(object + " was not registered in " + name);
            return id;
        }

        @Override
        public ResourceLocation getKey(T object) {
            var key = registry.getKey(object);
            if (key == null) throw new IllegalArgumentException(object + " was not registered in " + name);
            return key;
        }

        @Override
        public T get(ResourceLocation location) {
            var object = registry.get(location);
            if (object == null) throw new IllegalArgumentException(location + " was not registered in " + name);
            return object;
        }

        @Nullable
        @Override
        public T tryGet(ResourceLocation location) {
            return registry.get(location);
        }

        @Override
        public T get(int id) {
            var object = registry.byId(id);
            if (object == null) throw new IllegalArgumentException(id + " was not registered in " + name);
            return object;
        }

        @Override
        public Iterator<T> iterator() {
            return registry.iterator();
        }
    }

    private static final class RegistrationHelperImpl<T> implements RegistrationHelper<T> {
        private final Registry<T> registry;
        private final List<RegistryEntryImpl<? extends T>> entries = new ArrayList<>();

        private RegistrationHelperImpl(Registry<T> registry) {
            this.registry = registry;
        }

        @Override
        public <U extends T> RegistryEntry<U> register(String name, Supplier<U> create) {
            var entry = new RegistryEntryImpl<>(new ResourceLocation(ComputerCraftAPI.MOD_ID, name), create);
            entries.add(entry);
            return entry;
        }

        @Override
        public void register() {
            for (var entry : entries) entry.register(registry);
        }
    }

    private static final class RegistryEntryImpl<T> implements RegistryEntry<T> {
        private final ResourceLocation id;
        private final Supplier<T> supplier;
        private @Nullable T instance;

        RegistryEntryImpl(ResourceLocation id, Supplier<T> supplier) {
            this.id = id;
            this.supplier = supplier;
        }

        void register(Registry<? super T> registry) {
            Registry.register(registry, id, instance = supplier.get());
        }

        @Override
        public ResourceLocation id() {
            return id;
        }

        @Override
        public T get() {
            if (instance == null) throw new IllegalStateException(id + " has not been constructed yet");
            return instance;
        }
    }

    private record WrappedMenuProvider(MenuProvider owner, ContainerData menu) implements ExtendedScreenHandlerFactory {
        @Nullable
        @Override
        public AbstractContainerMenu createMenu(int id, Inventory inventory, Player player) {
            return owner.createMenu(id, inventory, player);
        }

        @Override
        public Component getDisplayName() {
            return owner.getDisplayName();
        }

        @Override
        public void writeScreenOpeningData(ServerPlayer player, FriendlyByteBuf buf) {
            menu.toBytes(buf);
        }
    }

    private static class ComponentAccessImpl<T> implements ComponentAccess<T> {
        private final BlockApiLookup<T, Direction> lookup;
        @SuppressWarnings({ "unchecked", "rawtypes" })
        final BlockApiCache<T, Direction>[] caches = new BlockApiCache[6];
        private @Nullable Level level;
        private @Nullable BlockPos pos;

        private ComponentAccessImpl(BlockApiLookup<T, Direction> lookup) {
            this.lookup = lookup;
        }

        @Nullable
        @Override
        public T get(ServerLevel level, BlockPos pos, Direction direction) {
            if (this.level != null && this.level != level) throw new IllegalStateException("Level has changed");
            if (this.pos != null && this.pos != pos) throw new IllegalStateException("Position has changed");

            this.level = level;
            this.pos = pos;
            var cache = caches[direction.ordinal()];
            if (cache == null) {
                cache = caches[direction.ordinal()] = BlockApiCache.create(lookup, level, pos.relative(direction));
            }

            return cache.find(direction.getOpposite());
        }
    }

    private static final class PeripheralAccessImpl extends ComponentAccessImpl<IPeripheral> {
        private PeripheralAccessImpl() {
            super(PeripheralLookup.get());
        }

        @Nullable
        @Override
        public IPeripheral get(ServerLevel level, BlockPos pos, Direction direction) {
            var result = super.get(level, pos, direction);
            if (result != null) return result;

            var cache = caches[direction.ordinal()];
            return GenericPeripheralProvider.getPeripheral(level, cache.getPos(), direction.getOpposite(), cache.getBlockEntity());
        }
    }
}<|MERGE_RESOLUTION|>--- conflicted
+++ resolved
@@ -305,15 +305,9 @@
 
     @Override
     public boolean interactWithEntity(ServerPlayer player, Entity entity, Vec3 hitPos) {
-<<<<<<< HEAD
         return UseEntityCallback.EVENT.invoker().interact(player, entity.level(), InteractionHand.MAIN_HAND, entity, new EntityHitResult(entity, hitPos)).consumesAction() ||
             entity.interactAt(player, hitPos.subtract(entity.position()), InteractionHand.MAIN_HAND).consumesAction() ||
             player.interactOn(entity, InteractionHand.MAIN_HAND).consumesAction();
-=======
-        return UseEntityCallback.EVENT.invoker().interact(player, entity.level, InteractionHand.MAIN_HAND, entity, new EntityHitResult(entity, hitPos)).consumesAction() ||
-               entity.interactAt(player, hitPos.subtract(entity.position()), InteractionHand.MAIN_HAND).consumesAction() ||
-               player.interactOn(entity, InteractionHand.MAIN_HAND).consumesAction();
->>>>>>> d351bc33
     }
 
     @Override
