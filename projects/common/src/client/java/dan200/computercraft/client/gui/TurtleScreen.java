--- conflicted
+++ resolved
@@ -4,12 +4,6 @@
 
 package dan200.computercraft.client.gui;
 
-<<<<<<< HEAD
-=======
-import com.mojang.blaze3d.systems.RenderSystem;
-import com.mojang.blaze3d.vertex.PoseStack;
-import com.mojang.blaze3d.vertex.Tesselator;
->>>>>>> 53546b9f
 import dan200.computercraft.api.ComputerCraftAPI;
 import dan200.computercraft.client.gui.widgets.ComputerSidebar;
 import dan200.computercraft.client.gui.widgets.TerminalWidget;
@@ -18,11 +12,7 @@
 import dan200.computercraft.shared.computer.core.ComputerFamily;
 import dan200.computercraft.shared.computer.inventory.AbstractComputerMenu;
 import dan200.computercraft.shared.turtle.inventory.TurtleMenu;
-<<<<<<< HEAD
 import net.minecraft.client.gui.GuiGraphics;
-=======
-import net.minecraft.client.renderer.MultiBufferSource;
->>>>>>> 53546b9f
 import net.minecraft.network.chat.Component;
 import net.minecraft.resources.ResourceLocation;
 import net.minecraft.world.entity.player.Inventory;
@@ -70,14 +60,8 @@
             );
         }
 
-<<<<<<< HEAD
-        ComputerSidebar.renderBackground(graphics, ComputerBorderRenderer.getTexture(family), leftPos, topPos + sidebarYOffset);
-=======
         // Render sidebar
-        var buffers = MultiBufferSource.immediate(Tesselator.getInstance().getBuilder());
-        var spriteRenderer = SpriteRenderer.createForGui(transform, buffers.getBuffer(RenderTypes.GUI_SPRITES));
+        var spriteRenderer = SpriteRenderer.createForGui(graphics, RenderTypes.GUI_SPRITES);
         ComputerSidebar.renderBackground(spriteRenderer, GuiSprites.getComputerTextures(family), leftPos, topPos + sidebarYOffset);
-        buffers.endBatch();
->>>>>>> 53546b9f
     }
 }