--- conflicted
+++ resolved
@@ -5,11 +5,7 @@
 package dan200.computercraft.client.gui.widgets;
 
 import com.mojang.blaze3d.systems.RenderSystem;
-<<<<<<< HEAD
-=======
-import com.mojang.blaze3d.vertex.PoseStack;
 import it.unimi.dsi.fastutil.booleans.Boolean2ObjectFunction;
->>>>>>> 53546b9f
 import net.minecraft.ChatFormatting;
 import net.minecraft.client.gui.GuiGraphics;
 import net.minecraft.client.gui.components.Button;
@@ -46,24 +42,13 @@
     }
 
     @Override
-<<<<<<< HEAD
     public void renderWidget(GuiGraphics graphics, int mouseX, int mouseY, float partialTicks) {
-        RenderSystem.enableBlend();
-        RenderSystem.enableDepthTest();
-
-        var yTex = yTexStart;
-        if (isHoveredOrFocused()) yTex += yDiffTex;
-
-        graphics.blit(texture, getX(), getY(), xTexStart.getAsInt(), yTex, width, height, textureWidth, textureHeight);
-=======
-    public void renderWidget(PoseStack stack, int mouseX, int mouseY, float partialTicks) {
         var texture = this.texture.get(isHoveredOrFocused());
         RenderSystem.setShaderTexture(0, texture.atlasLocation());
         RenderSystem.disableDepthTest();
 
-        blit(stack, getX(), getY(), 0, width, height, texture);
+        graphics.blit(getX(), getY(), 0, width, height, texture);
         RenderSystem.enableDepthTest();
->>>>>>> 53546b9f
     }
 
     @Override
