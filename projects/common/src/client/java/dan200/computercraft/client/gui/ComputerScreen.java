// Copyright Daniel Ratcliffe, 2011-2022. Do not distribute without permission.
//
// SPDX-License-Identifier: LicenseRef-CCPL

package dan200.computercraft.client.gui;

<<<<<<< HEAD
=======
import com.mojang.blaze3d.vertex.PoseStack;
import com.mojang.blaze3d.vertex.Tesselator;
>>>>>>> 53546b9f
import dan200.computercraft.client.gui.widgets.ComputerSidebar;
import dan200.computercraft.client.gui.widgets.TerminalWidget;
import dan200.computercraft.client.render.ComputerBorderRenderer;
import dan200.computercraft.client.render.RenderTypes;
import dan200.computercraft.client.render.SpriteRenderer;
import dan200.computercraft.shared.computer.inventory.AbstractComputerMenu;
<<<<<<< HEAD
import net.minecraft.client.gui.GuiGraphics;
=======
import net.minecraft.client.renderer.MultiBufferSource;
>>>>>>> 53546b9f
import net.minecraft.network.chat.Component;
import net.minecraft.world.entity.player.Inventory;

import static dan200.computercraft.client.render.ComputerBorderRenderer.BORDER;

/**
 * A GUI for computers which renders the terminal (and border), but with no UI elements.
 * <p>
 * This is used by computers and pocket computers.
 *
 * @param <T> The concrete type of the associated menu.
 */
public final class ComputerScreen<T extends AbstractComputerMenu> extends AbstractComputerScreen<T> {
    public ComputerScreen(T container, Inventory player, Component title) {
        super(container, player, title, BORDER);

        imageWidth = TerminalWidget.getWidth(terminalData.getWidth()) + BORDER * 2 + AbstractComputerMenu.SIDEBAR_WIDTH;
        imageHeight = TerminalWidget.getHeight(terminalData.getHeight()) + BORDER * 2;
    }

    @Override
    protected TerminalWidget createTerminal() {
        return new TerminalWidget(terminalData, input, leftPos + AbstractComputerMenu.SIDEBAR_WIDTH + BORDER, topPos + BORDER);
    }

    @Override
    public void renderBg(GuiGraphics graphics, float partialTicks, int mouseX, int mouseY) {
        // Draw a border around the terminal
        var terminal = getTerminal();
<<<<<<< HEAD
        var texture = ComputerBorderRenderer.getTexture(family);
        ComputerBorderRenderer.render(
            graphics.pose().last().pose(), texture, terminal.getX(), terminal.getY(),
            FULL_BRIGHT_LIGHTMAP, terminal.getWidth(), terminal.getHeight()
        );
        ComputerSidebar.renderBackground(graphics, texture, leftPos, topPos + sidebarYOffset);
=======
        var buffers = MultiBufferSource.immediate(Tesselator.getInstance().getBuilder());

        var spriteRenderer = SpriteRenderer.createForGui(stack, buffers.getBuffer(RenderTypes.GUI_SPRITES));
        var computerTextures = GuiSprites.getComputerTextures(family);

        ComputerBorderRenderer.render(
            spriteRenderer, computerTextures,
            terminal.getX(), terminal.getY(), terminal.getWidth(), terminal.getHeight(), false
        );
        ComputerSidebar.renderBackground(spriteRenderer, computerTextures, leftPos, topPos + sidebarYOffset);
        buffers.endBatch();
>>>>>>> 53546b9f
    }
}<|MERGE_RESOLUTION|>--- conflicted
+++ resolved
@@ -4,22 +4,13 @@
 
 package dan200.computercraft.client.gui;
 
-<<<<<<< HEAD
-=======
-import com.mojang.blaze3d.vertex.PoseStack;
-import com.mojang.blaze3d.vertex.Tesselator;
->>>>>>> 53546b9f
 import dan200.computercraft.client.gui.widgets.ComputerSidebar;
 import dan200.computercraft.client.gui.widgets.TerminalWidget;
 import dan200.computercraft.client.render.ComputerBorderRenderer;
 import dan200.computercraft.client.render.RenderTypes;
 import dan200.computercraft.client.render.SpriteRenderer;
 import dan200.computercraft.shared.computer.inventory.AbstractComputerMenu;
-<<<<<<< HEAD
 import net.minecraft.client.gui.GuiGraphics;
-=======
-import net.minecraft.client.renderer.MultiBufferSource;
->>>>>>> 53546b9f
 import net.minecraft.network.chat.Component;
 import net.minecraft.world.entity.player.Inventory;
 
@@ -49,17 +40,7 @@
     public void renderBg(GuiGraphics graphics, float partialTicks, int mouseX, int mouseY) {
         // Draw a border around the terminal
         var terminal = getTerminal();
-<<<<<<< HEAD
-        var texture = ComputerBorderRenderer.getTexture(family);
-        ComputerBorderRenderer.render(
-            graphics.pose().last().pose(), texture, terminal.getX(), terminal.getY(),
-            FULL_BRIGHT_LIGHTMAP, terminal.getWidth(), terminal.getHeight()
-        );
-        ComputerSidebar.renderBackground(graphics, texture, leftPos, topPos + sidebarYOffset);
-=======
-        var buffers = MultiBufferSource.immediate(Tesselator.getInstance().getBuilder());
-
-        var spriteRenderer = SpriteRenderer.createForGui(stack, buffers.getBuffer(RenderTypes.GUI_SPRITES));
+        var spriteRenderer = SpriteRenderer.createForGui(graphics, RenderTypes.GUI_SPRITES);
         var computerTextures = GuiSprites.getComputerTextures(family);
 
         ComputerBorderRenderer.render(
@@ -67,7 +48,5 @@
             terminal.getX(), terminal.getY(), terminal.getWidth(), terminal.getHeight(), false
         );
         ComputerSidebar.renderBackground(spriteRenderer, computerTextures, leftPos, topPos + sidebarYOffset);
-        buffers.endBatch();
->>>>>>> 53546b9f
     }
 }