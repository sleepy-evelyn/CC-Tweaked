--- conflicted
+++ resolved
@@ -40,11 +40,7 @@
     waitUntil { tracker.level.gameTime >= target }
 }
 
-<<<<<<< HEAD
-private fun TestContext.offset(pos: BlockPos): BlockPos = tracker.structureBlockPos.offset(pos.x, pos.y + 2, pos.z)
-=======
-fun TestContext.offset(pos: BlockPos): BlockPos = tracker.testPos.offset(pos.x, pos.y + 2, pos.z)
->>>>>>> 66e42e08
+fun TestContext.offset(pos: BlockPos): BlockPos = tracker.structureBlockPos.offset(pos.x, pos.y + 2, pos.z)
 
 /**
  * Get a block within the test structure.
