package dan200.computercraft.core.apis

import dan200.computercraft.ComputerCraft
import dan200.computercraft.api.lua.ILuaAPI
import dan200.computercraft.api.lua.MethodResult
import dan200.computercraft.api.peripheral.IPeripheral
import dan200.computercraft.api.peripheral.IWorkMonitor
import dan200.computercraft.core.computer.BasicEnvironment
import dan200.computercraft.core.computer.ComputerSide
import dan200.computercraft.core.computer.IComputerEnvironment
import dan200.computercraft.core.filesystem.FileSystem
import dan200.computercraft.core.terminal.Terminal
import dan200.computercraft.core.tracking.TrackingField
import kotlinx.coroutines.channels.Channel
import kotlinx.coroutines.runBlocking
import kotlinx.coroutines.withTimeout
import kotlin.time.Duration
import kotlin.time.Duration.Companion.seconds
import kotlin.time.ExperimentalTime


abstract class NullApiEnvironment : IAPIEnvironment {
    private val computerEnv = BasicEnvironment()

    override fun getComputerID(): Int = 0
    override fun getComputerEnvironment(): IComputerEnvironment = computerEnv
    override fun getMainThreadMonitor(): IWorkMonitor = throw IllegalStateException("Work monitor not available")
    override fun getTerminal(): Terminal = throw IllegalStateException("Terminal not available")
    override fun getFileSystem(): FileSystem = throw IllegalStateException("Terminal not available")
    override fun shutdown() {}
    override fun reboot() {}
    override fun setOutput(side: ComputerSide?, output: Int) {}
    override fun getOutput(side: ComputerSide?): Int = 0
    override fun getInput(side: ComputerSide?): Int = 0
    override fun setBundledOutput(side: ComputerSide?, output: Int) {}
    override fun getBundledOutput(side: ComputerSide?): Int = 0
    override fun getBundledInput(side: ComputerSide?): Int = 0
    override fun setPeripheralChangeListener(listener: IAPIEnvironment.IPeripheralChangeListener?) {}
    override fun getPeripheral(side: ComputerSide?): IPeripheral? = null
    override fun getLabel(): String? = null
    override fun setLabel(label: String?) {}
    override fun startTimer(ticks: Long): Int = 0
    override fun cancelTimer(id: Int) {}
    override fun addTrackingChange(field: TrackingField, change: Long) {}
}

class EventResult(val name: String, val args: Array<Any?>)

class AsyncRunner : NullApiEnvironment() {
    private val eventStream: Channel<Array<Any?>> = Channel(Int.MAX_VALUE)
    private val apis: MutableList<ILuaAPI> = mutableListOf()

    override fun queueEvent(event: String?, vararg args: Any?) {
        ComputerCraft.log.debug("Queue event $event ${args.contentToString()}")
<<<<<<< HEAD
        if (eventStream.trySend(arrayOf(event, *args)).isFailure) {
=======
        if (!eventStream.trySend(arrayOf(event, *args)).isSuccess) {
>>>>>>> 5927e9bb
            throw IllegalStateException("Queue is full")
        }
    }

    override fun shutdown() {
        super.shutdown()
        eventStream.close()
        apis.forEach { it.shutdown() }
    }

    fun <T : ILuaAPI> addApi(api: T): T {
        apis.add(api)
        api.startup()
        return api
    }

    suspend fun resultOf(toRun: MethodResult): Array<Any?> {
        var running = toRun
        while (running.callback != null) running = runOnce(running)
        return running.result ?: empty
    }

    private suspend fun runOnce(obj: MethodResult): MethodResult {
        val callback = obj.callback ?: throw NullPointerException("Callback cannot be null")

        val result = obj.result
        val filter: String? = if (result.isNullOrEmpty() || result[0] !is String) {
            null
        } else {
            result[0] as String
        }

        return callback.resume(pullEventImpl(filter))
    }

    private suspend fun pullEventImpl(filter: String?): Array<Any?> {
        for (event in eventStream) {
            ComputerCraft.log.debug("Pulled event ${event.contentToString()}")
            val eventName = event[0] as String
            if (filter == null || eventName == filter || eventName == "terminate") return event
        }

        throw IllegalStateException("No more events")
    }

    suspend fun pullEvent(filter: String? = null): EventResult {
        val result = pullEventImpl(filter)
        return EventResult(result[0] as String, result.copyOfRange(1, result.size))
    }

    companion object {
        private val empty: Array<Any?> = arrayOf()

        @OptIn(ExperimentalTime::class)
        fun runTest(timeout: Duration = Duration.seconds(5), fn: suspend AsyncRunner.() -> Unit) {
            runBlocking {
                val runner = AsyncRunner()
                try {
                    withTimeout(timeout) { fn(runner) }
                } finally {
                    runner.shutdown()
                }
            }
        }
    }
}<|MERGE_RESOLUTION|>--- conflicted
+++ resolved
@@ -52,11 +52,7 @@
 
     override fun queueEvent(event: String?, vararg args: Any?) {
         ComputerCraft.log.debug("Queue event $event ${args.contentToString()}")
-<<<<<<< HEAD
         if (eventStream.trySend(arrayOf(event, *args)).isFailure) {
-=======
-        if (!eventStream.trySend(arrayOf(event, *args)).isSuccess) {
->>>>>>> 5927e9bb
             throw IllegalStateException("Queue is full")
         }
     }
