--- conflicted
+++ resolved
@@ -6,15 +6,9 @@
         "#I#"
     ],
     "key": {
-<<<<<<< HEAD
         "#": { "type": "forge:ore_dict", "ore": "ingotIron" },
-        "C": { "item": "computercraft:computer", "data": 0 },
+        "C": { "type": "computercraft:computer", "item": "computercraft:computer", "family": "Normal" },
         "I": { "type": "forge:ore_dict", "ore": "chestWood" }
-=======
-        "#": { "item": "minecraft:iron_ingot" },
-        "C": { "type": "computercraft:computer", "item": "computercraft:computer", "family": "Normal" },
-        "I": { "item": "minecraft:chest" }
->>>>>>> bb2eab0b
     },
     "family": "Normal"
 }