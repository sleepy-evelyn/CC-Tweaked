--- conflicted
+++ resolved
@@ -1,36 +1,3 @@
-<<<<<<< HEAD
-New features in CC: Tweaked 1.97.0
-
-* Update several translations (Anavrins, Jummit, Naheulf).
-* Add button to view a computer's folder to `/computercraft dump`.
-* Allow cleaning dyed turtles in a cauldron.
-* Add scale subcommand to `monitor` program (MCJack123).
-* Add option to make `textutils.serialize` not write an indent (magiczocker10).
-* Allow comparing vectors using `==` (fatboychummy).
-* Improve HTTP error messages for SSL failures.
-* Allow `craft` program to craft unlimited items (fatboychummy).
-* Impose some limits on various command queues.
-* Add buttons to shutdown and terminate to computer GUIs.
-* Add program subcompletion to several programs (Wojbie).
-* Update the `help` program to accept and (partially) highlight markdown files.
-* Remove config option for the debug API.
-* Allow setting the subprotocol header for websockets.
-* Add basic JMX monitoring on dedicated servers.
-* Add support for MoreRed bundled.
-* Allow uploading files by dropping them onto a computer.
-
-And several bug fixes:
-* Fix NPE when using a treasure disk when no treasure disks are available.
-* Prevent command computers discarding command ouput when certain game rules are off.
-* Fix turtles not updating peripherals when upgrades are unequipped (Ronan-H).
-* Fix computers not shutting down on fatal errors within the Lua VM.
-* Speakers now correctly stop playing when broken, and sound follows noisy turtles and pocket computers.
-* Update the `wget` to be more resiliant in the face of user-errors.
-* Fix exiting `paint` typing "e" in the shell.
-* Fix coloured pocket computers using the wrong texture.
-* Correctly render the transparent background on pocket/normal computers.
-* Don't apply CraftTweaker actions twice on single-player worlds.
-=======
 New features in CC: Tweaked 1.97.1
 * Add config options to limit total bandwidth used by the HTTP API.
 
@@ -44,6 +11,5 @@
   when using Carry On or Quark.
 * Accept several more extensions in the websocket client.
 * Prevent `wget` crashing when given an invalid URL and no filename.
->>>>>>> 10a3a223
 
 Type "help changelog" to see the full version history.