--- conflicted
+++ resolved
@@ -22,32 +22,18 @@
 import dan200.computercraft.shared.util.Colour;
 import dan200.computercraft.shared.util.ImpostorRecipe;
 import dan200.computercraft.shared.util.ImpostorShapelessRecipe;
-<<<<<<< HEAD
 import net.minecraft.advancements.critereon.InventoryChangeTrigger;
 import net.minecraft.advancements.critereon.ItemPredicate;
 import net.minecraft.data.DataGenerator;
-import net.minecraft.data.recipes.FinishedRecipe;
-import net.minecraft.data.recipes.RecipeProvider;
-import net.minecraft.data.recipes.ShapedRecipeBuilder;
-import net.minecraft.data.recipes.ShapelessRecipeBuilder;
+import net.minecraft.data.recipes.*;
+import net.minecraft.nbt.CompoundTag;
 import net.minecraft.resources.ResourceLocation;
 import net.minecraft.tags.Tag;
 import net.minecraft.world.item.*;
+import net.minecraft.world.item.crafting.RecipeSerializer;
+import net.minecraft.world.item.crafting.SimpleRecipeSerializer;
 import net.minecraft.world.level.ItemLike;
 import net.minecraft.world.level.block.Blocks;
-=======
-import net.minecraft.advancements.criterion.InventoryChangeTrigger;
-import net.minecraft.advancements.criterion.ItemPredicate;
-import net.minecraft.block.Blocks;
-import net.minecraft.data.*;
-import net.minecraft.item.*;
-import net.minecraft.item.crafting.IRecipeSerializer;
-import net.minecraft.item.crafting.SpecialRecipeSerializer;
-import net.minecraft.nbt.CompoundNBT;
-import net.minecraft.tags.ITag;
-import net.minecraft.util.IItemProvider;
-import net.minecraft.util.ResourceLocation;
->>>>>>> 9fbcbae5
 import net.minecraftforge.common.Tags;
 
 import javax.annotation.Nonnull;
@@ -339,7 +325,7 @@
             .requires( Registry.ModItems.MONITOR_NORMAL.get() )
             .unlockedBy( "has_monitor", inventoryChange( Registry.ModItems.MONITOR_NORMAL.get() ) )
             .save(
-                RecipeWrapper.wrap( IRecipeSerializer.SHAPELESS_RECIPE, add, playerHead( "Cloudhunter", "6d074736-b1e9-4378-a99b-bd8777821c9c" ) ),
+                RecipeWrapper.wrap( RecipeSerializer.SHAPELESS_RECIPE, add, playerHead( "Cloudhunter", "6d074736-b1e9-4378-a99b-bd8777821c9c" ) ),
                 new ResourceLocation( ComputerCraft.MOD_ID, "skull_cloudy" )
             );
 
@@ -349,7 +335,7 @@
             .requires( Registry.ModItems.COMPUTER_ADVANCED.get() )
             .unlockedBy( "has_computer", inventoryChange( Registry.ModItems.COMPUTER_ADVANCED.get() ) )
             .save(
-                RecipeWrapper.wrap( IRecipeSerializer.SHAPELESS_RECIPE, add, playerHead( "dan200", "f3c8d69b-0776-4512-8434-d1b2165909eb" ) ),
+                RecipeWrapper.wrap( RecipeSerializer.SHAPELESS_RECIPE, add, playerHead( "dan200", "f3c8d69b-0776-4512-8434-d1b2165909eb" ) ),
                 new ResourceLocation( ComputerCraft.MOD_ID, "skull_dan200" )
             );
 
@@ -384,19 +370,19 @@
         return InventoryChangeTrigger.TriggerInstance.hasItems( stack );
     }
 
-    private static CompoundNBT playerHead( String name, String uuid )
-    {
-        CompoundNBT owner = new CompoundNBT();
+    private static CompoundTag playerHead( String name, String uuid )
+    {
+        CompoundTag owner = new CompoundTag();
         owner.putString( "Name", name );
         owner.putString( "Id", uuid );
 
-        CompoundNBT tag = new CompoundNBT();
+        CompoundTag tag = new CompoundTag();
         tag.put( "SkullOwner", owner );
         return tag;
     }
 
-    private static void addSpecial( Consumer<IFinishedRecipe> add, SpecialRecipeSerializer<?> special )
-    {
-        CustomRecipeBuilder.special( special ).save( add, special.getRegistryName().toString() );
+    private static void addSpecial( Consumer<FinishedRecipe> add, SimpleRecipeSerializer<?> special )
+    {
+        SpecialRecipeBuilder.special( special ).save( add, special.getRegistryName().toString() );
     }
 }