--- conflicted
+++ resolved
@@ -38,36 +38,24 @@
     @Override
     protected void addTags()
     {
-<<<<<<< HEAD
-        getOrCreateBuilder( COMPUTER ).add(
+        tag( COMPUTER ).add(
             Registry.ModItems.COMPUTER_NORMAL.get(),
             Registry.ModItems.COMPUTER_ADVANCED.get(),
             Registry.ModItems.COMPUTER_COMMAND.get()
         );
-        getOrCreateBuilder( TURTLE ).add( Registry.ModItems.TURTLE_NORMAL.get(), Registry.ModItems.TURTLE_ADVANCED.get() );
-        getOrCreateBuilder( WIRED_MODEM ).add( Registry.ModItems.WIRED_MODEM.get(), Registry.ModItems.WIRED_MODEM_FULL.get() );
-        getOrCreateBuilder( MONITOR ).add( Registry.ModItems.MONITOR_NORMAL.get(), Registry.ModItems.MONITOR_ADVANCED.get() );
+        tag( TURTLE ).add( Registry.ModItems.TURTLE_NORMAL.get(), Registry.ModItems.TURTLE_ADVANCED.get() );
+        tag( WIRED_MODEM ).add( Registry.ModItems.WIRED_MODEM.get(), Registry.ModItems.WIRED_MODEM_FULL.get() );
+        tag( MONITOR ).add( Registry.ModItems.MONITOR_NORMAL.get(), Registry.ModItems.MONITOR_ADVANCED.get() );
 
-        getOrCreateBuilder( PIGLIN_LOVED ).add(
+        tag( PIGLIN_LOVED ).add(
             Registry.ModItems.COMPUTER_ADVANCED.get(), Registry.ModItems.TURTLE_ADVANCED.get(),
             Registry.ModItems.WIRELESS_MODEM_ADVANCED.get(), Registry.ModItems.POCKET_COMPUTER_ADVANCED.get(),
             Registry.ModItems.MONITOR_ADVANCED.get()
         );
-=======
-        tag( COMPUTER )
-            .add( Registry.ModItems.COMPUTER_NORMAL.get() )
-            .add( Registry.ModItems.COMPUTER_ADVANCED.get() )
-            .add( Registry.ModItems.COMPUTER_COMMAND.get() );
-        tag( TURTLE ).add( Registry.ModItems.TURTLE_NORMAL.get(), Registry.ModItems.TURTLE_ADVANCED.get() );
-        tag( WIRED_MODEM ).add( Registry.ModItems.WIRED_MODEM.get(), Registry.ModItems.WIRED_MODEM_FULL.get() );
-        tag( MONITOR )
-            .add( Registry.ModItems.MONITOR_NORMAL.get() )
-            .add( Registry.ModItems.MONITOR_ADVANCED.get() );
->>>>>>> 34b5ede3
     }
 
     private static ITag.INamedTag<Item> item( String name )
     {
-        return ItemTags.makeWrapperTag( new ResourceLocation( ComputerCraft.MOD_ID, name ).toString() );
+        return ItemTags.bind( new ResourceLocation( ComputerCraft.MOD_ID, name ).toString() );
     }
 }