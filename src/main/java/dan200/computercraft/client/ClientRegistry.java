--- conflicted
+++ resolved
@@ -21,20 +21,11 @@
 import net.minecraft.client.gui.screens.MenuScreens;
 import net.minecraft.client.renderer.ItemBlockRenderTypes;
 import net.minecraft.client.renderer.RenderType;
-<<<<<<< HEAD
 import net.minecraft.client.renderer.blockentity.BlockEntityRenderers;
 import net.minecraft.client.renderer.item.ItemProperties;
 import net.minecraft.client.renderer.item.ItemPropertyFunction;
-import net.minecraft.client.resources.model.ModelResourceLocation;
 import net.minecraft.resources.ResourceLocation;
 import net.minecraft.world.item.Item;
-=======
-import net.minecraft.client.renderer.RenderTypeLookup;
-import net.minecraft.item.IItemPropertyGetter;
-import net.minecraft.item.Item;
-import net.minecraft.item.ItemModelsProperties;
-import net.minecraft.util.ResourceLocation;
->>>>>>> 562f224c
 import net.minecraftforge.api.distmarker.Dist;
 import net.minecraftforge.client.event.ColorHandlerEvent;
 import net.minecraftforge.client.event.ModelRegistryEvent;
@@ -83,11 +74,7 @@
         ModelLoaderRegistry.registerLoader( new ResourceLocation( ComputerCraft.MOD_ID, "turtle" ), TurtleModelLoader.INSTANCE );
         for( String model : EXTRA_MODELS )
         {
-<<<<<<< HEAD
-            ForgeModelBakery.addSpecialModel( new ModelResourceLocation( new ResourceLocation( ComputerCraft.MOD_ID, model ), "inventory" ) );
-=======
-            ModelLoader.addSpecialModel( new ResourceLocation( ComputerCraft.MOD_ID, model ) );
->>>>>>> 562f224c
+            ForgeModelBakery.addSpecialModel( new ResourceLocation( ComputerCraft.MOD_ID, model ) );
         }
     }
 
@@ -154,11 +141,7 @@
             registerContainers();
 
             registerItemProperty( "state",
-<<<<<<< HEAD
-                ( stack, world, player, random ) -> ItemPocketComputer.getState( stack ).ordinal(),
-=======
-                ( stack, world, player ) -> ClientPocketComputers.get( stack ).getState().ordinal(),
->>>>>>> 562f224c
+                ( stack, world, player, random ) -> ClientPocketComputers.get( stack ).getState().ordinal(),
                 Registry.ModItems.POCKET_COMPUTER_NORMAL, Registry.ModItems.POCKET_COMPUTER_ADVANCED
             );
             registerItemProperty( "coloured",
@@ -183,26 +166,15 @@
     {
         // My IDE doesn't think so, but we do actually need these generics.
 
-<<<<<<< HEAD
-        MenuScreens.<ContainerComputerBase, GuiComputer<ContainerComputerBase>>register( Registry.ModContainers.COMPUTER.get(), GuiComputer::create );
-        MenuScreens.<ContainerComputerBase, GuiComputer<ContainerComputerBase>>register( Registry.ModContainers.POCKET_COMPUTER.get(), GuiComputer::createPocket );
+        MenuScreens.<ContainerComputerBase, GuiComputer<ContainerComputerBase>>register( Registry.ModContainers.COMPUTER.get(), GuiComputer::new );
+        MenuScreens.<ContainerComputerBase, GuiComputer<ContainerComputerBase>>register( Registry.ModContainers.POCKET_COMPUTER.get(), GuiComputer::new );
         MenuScreens.<ContainerComputerBase, NoTermComputerScreen<ContainerComputerBase>>register( Registry.ModContainers.POCKET_COMPUTER_NO_TERM.get(), NoTermComputerScreen::new );
         MenuScreens.register( Registry.ModContainers.TURTLE.get(), GuiTurtle::new );
-=======
-        ScreenManager.<ContainerComputerBase, GuiComputer<ContainerComputerBase>>register( Registry.ModContainers.COMPUTER.get(), GuiComputer::new );
-        ScreenManager.<ContainerComputerBase, GuiComputer<ContainerComputerBase>>register( Registry.ModContainers.POCKET_COMPUTER.get(), GuiComputer::new );
-        ScreenManager.<ContainerComputerBase, NoTermComputerScreen<ContainerComputerBase>>register( Registry.ModContainers.POCKET_COMPUTER_NO_TERM.get(), NoTermComputerScreen::new );
-        ScreenManager.register( Registry.ModContainers.TURTLE.get(), GuiTurtle::new );
->>>>>>> 562f224c
 
         MenuScreens.register( Registry.ModContainers.PRINTER.get(), GuiPrinter::new );
         MenuScreens.register( Registry.ModContainers.DISK_DRIVE.get(), GuiDiskDrive::new );
         MenuScreens.register( Registry.ModContainers.PRINTOUT.get(), GuiPrintout::new );
 
-<<<<<<< HEAD
-        MenuScreens.<ContainerViewComputer, GuiComputer<ContainerViewComputer>>register( Registry.ModContainers.VIEW_COMPUTER.get(), GuiComputer::createView );
-=======
-        ScreenManager.<ContainerViewComputer, GuiComputer<ContainerViewComputer>>register( Registry.ModContainers.VIEW_COMPUTER.get(), GuiComputer::new );
->>>>>>> 562f224c
+        MenuScreens.<ContainerViewComputer, GuiComputer<ContainerViewComputer>>register( Registry.ModContainers.VIEW_COMPUTER.get(), GuiComputer::new );
     }
 }