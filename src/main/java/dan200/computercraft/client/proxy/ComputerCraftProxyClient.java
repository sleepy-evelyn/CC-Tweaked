--- conflicted
+++ resolved
@@ -8,12 +8,9 @@
 
 import dan200.computercraft.ComputerCraft;
 import dan200.computercraft.client.gui.*;
-<<<<<<< HEAD
+import dan200.computercraft.client.render.ItemPocketRenderer;
 import dan200.computercraft.client.render.RenderOverlayCable;
 import dan200.computercraft.client.render.TileEntityCableRenderer;
-=======
-import dan200.computercraft.client.render.ItemPocketRenderer;
->>>>>>> dd51c892
 import dan200.computercraft.client.render.TileEntityMonitorRenderer;
 import dan200.computercraft.shared.computer.blocks.ComputerState;
 import dan200.computercraft.shared.computer.blocks.TileComputer;
@@ -457,11 +454,8 @@
     {
         ForgeHandlers handlers = new ForgeHandlers();
         MinecraftForge.EVENT_BUS.register( handlers );
-<<<<<<< HEAD
         MinecraftForge.EVENT_BUS.register( new RenderOverlayCable() );
-=======
         MinecraftForge.EVENT_BUS.register( new ItemPocketRenderer() );
->>>>>>> dd51c892
     }
 
     public class ForgeHandlers
