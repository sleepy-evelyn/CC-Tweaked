/*
 * This file is part of ComputerCraft - http://www.computercraft.info
 * Copyright Daniel Ratcliffe, 2011-2022. Do not distribute without permission.
 * Send enquiries to dratcliffe@gmail.com
 */
package dan200.computercraft.client.render;

<<<<<<< HEAD
import com.mojang.blaze3d.vertex.PoseStack;
import com.mojang.blaze3d.vertex.VertexConsumer;
import com.mojang.math.Matrix4f;
import com.mojang.math.Vector3f;
=======
import com.mojang.blaze3d.matrix.MatrixStack;
import com.mojang.blaze3d.vertex.IVertexBuilder;
import dan200.computercraft.ComputerCraft;
>>>>>>> 562f224c
import dan200.computercraft.api.client.TransformedModel;
import dan200.computercraft.api.turtle.ITurtleUpgrade;
import dan200.computercraft.api.turtle.TurtleSide;
import dan200.computercraft.shared.computer.core.ComputerFamily;
import dan200.computercraft.shared.turtle.blocks.TileTurtle;
import dan200.computercraft.shared.util.DirectionUtil;
import dan200.computercraft.shared.util.Holiday;
import dan200.computercraft.shared.util.HolidayUtil;
import net.minecraft.client.Minecraft;
import net.minecraft.client.gui.Font;
import net.minecraft.client.renderer.MultiBufferSource;
import net.minecraft.client.renderer.Sheets;
import net.minecraft.client.renderer.block.model.BakedQuad;
import net.minecraft.client.renderer.blockentity.BlockEntityRenderDispatcher;
import net.minecraft.client.renderer.blockentity.BlockEntityRenderer;
import net.minecraft.client.renderer.blockentity.BlockEntityRendererProvider;
import net.minecraft.client.resources.model.BakedModel;
import net.minecraft.client.resources.model.ModelManager;
import net.minecraft.client.resources.model.ModelResourceLocation;
import net.minecraft.core.Direction;
import net.minecraft.resources.ResourceLocation;
import net.minecraft.world.phys.BlockHitResult;
import net.minecraft.world.phys.HitResult;
import net.minecraft.world.phys.Vec3;
import net.minecraftforge.client.model.data.EmptyModelData;

import javax.annotation.Nonnull;
import java.util.List;
import java.util.Random;

public class TileEntityTurtleRenderer implements BlockEntityRenderer<TileTurtle>
{
    private static final ModelResourceLocation NORMAL_TURTLE_MODEL = new ModelResourceLocation( "computercraft:turtle_normal", "inventory" );
    private static final ModelResourceLocation ADVANCED_TURTLE_MODEL = new ModelResourceLocation( "computercraft:turtle_advanced", "inventory" );
    private static final ResourceLocation COLOUR_TURTLE_MODEL = new ResourceLocation( ComputerCraft.MOD_ID, "block/turtle_colour" );
    private static final ResourceLocation ELF_OVERLAY_MODEL = new ResourceLocation( ComputerCraft.MOD_ID, "block/turtle_elf_overlay" );

    private final Random random = new Random( 0 );

    private final BlockEntityRenderDispatcher renderer;

    public TileEntityTurtleRenderer( BlockEntityRendererProvider.Context context )
    {
        renderer = context.getBlockEntityRenderDispatcher();
    }

    public static ResourceLocation getTurtleModel( ComputerFamily family, boolean coloured )
    {
        switch( family )
        {
            case NORMAL:
            default:
                return coloured ? COLOUR_TURTLE_MODEL : NORMAL_TURTLE_MODEL;
            case ADVANCED:
                return coloured ? COLOUR_TURTLE_MODEL : ADVANCED_TURTLE_MODEL;
        }
    }

    public static ResourceLocation getTurtleOverlayModel( ResourceLocation overlay, boolean christmas )
    {
        if( overlay != null ) return overlay;
        if( christmas ) return ELF_OVERLAY_MODEL;
        return null;
    }

    @Override
    public void render( @Nonnull TileTurtle turtle, float partialTicks, @Nonnull PoseStack transform, @Nonnull MultiBufferSource buffers, int lightmapCoord, int overlayLight )
    {
        // Render the label
        String label = turtle.createProxy().getLabel();
        HitResult hit = renderer.cameraHitResult;
        if( label != null && hit.getType() == HitResult.Type.BLOCK && turtle.getBlockPos().equals( ((BlockHitResult) hit).getBlockPos() ) )
        {
            Minecraft mc = Minecraft.getInstance();
            Font font = renderer.font;

            transform.pushPose();
            transform.translate( 0.5, 1.2, 0.5 );
            transform.mulPose( mc.getEntityRenderDispatcher().cameraOrientation() );
            transform.scale( -0.025f, -0.025f, 0.025f );

            Matrix4f matrix = transform.last().pose();
            int opacity = (int) (mc.options.getBackgroundOpacity( 0.25f ) * 255) << 24;
            float width = -font.width( label ) / 2.0f;
            font.drawInBatch( label, width, (float) 0, 0x20ffffff, false, matrix, buffers, true, opacity, lightmapCoord );
            font.drawInBatch( label, width, (float) 0, 0xffffffff, false, matrix, buffers, false, 0, lightmapCoord );

            transform.popPose();
        }

        transform.pushPose();

        // Setup the transform.
        Vec3 offset = turtle.getRenderOffset( partialTicks );
        float yaw = turtle.getRenderYaw( partialTicks );
        transform.translate( offset.x, offset.y, offset.z );

        transform.translate( 0.5f, 0.5f, 0.5f );
        transform.mulPose( Vector3f.YP.rotationDegrees( 180.0f - yaw ) );
        if( label != null && (label.equals( "Dinnerbone" ) || label.equals( "Grumm" )) )
        {
            // Flip the model
            transform.scale( 1.0f, -1.0f, 1.0f );
        }
        transform.translate( -0.5f, -0.5f, -0.5f );

        // Render the turtle
        int colour = turtle.getColour();
        ComputerFamily family = turtle.getFamily();
        ResourceLocation overlay = turtle.getOverlay();

        VertexConsumer buffer = buffers.getBuffer( Sheets.translucentCullBlockSheet() );
        renderModel( transform, buffer, lightmapCoord, overlayLight, getTurtleModel( family, colour != -1 ), colour == -1 ? null : new int[] { colour } );

        // Render the overlay
        ResourceLocation overlayModel = getTurtleOverlayModel( overlay, HolidayUtil.getCurrentHoliday() == Holiday.CHRISTMAS );
        if( overlayModel != null )
        {
            renderModel( transform, buffer, lightmapCoord, overlayLight, overlayModel, null );
        }

        // Render the upgrades
        renderUpgrade( transform, buffer, lightmapCoord, overlayLight, turtle, TurtleSide.LEFT, partialTicks );
        renderUpgrade( transform, buffer, lightmapCoord, overlayLight, turtle, TurtleSide.RIGHT, partialTicks );

        transform.popPose();
    }

    private void renderUpgrade( @Nonnull PoseStack transform, @Nonnull VertexConsumer renderer, int lightmapCoord, int overlayLight, TileTurtle turtle, TurtleSide side, float f )
    {
        ITurtleUpgrade upgrade = turtle.getUpgrade( side );
        if( upgrade == null ) return;
        transform.pushPose();

        float toolAngle = turtle.getToolRenderAngle( side, f );
        transform.translate( 0.0f, 0.5f, 0.5f );
        transform.mulPose( Vector3f.XN.rotationDegrees( toolAngle ) );
        transform.translate( 0.0f, -0.5f, -0.5f );

        TransformedModel model = upgrade.getModel( turtle.getAccess(), side );
        model.getMatrix().push( transform );
        renderModel( transform, renderer, lightmapCoord, overlayLight, model.getModel(), null );
        transform.popPose();

        transform.popPose();
    }

<<<<<<< HEAD
    private void renderModel( @Nonnull PoseStack transform, @Nonnull VertexConsumer renderer, int lightmapCoord, int overlayLight, ModelResourceLocation modelLocation, int[] tints )
=======
    private void renderModel( @Nonnull MatrixStack transform, @Nonnull IVertexBuilder renderer, int lightmapCoord, int overlayLight, ResourceLocation modelLocation, int[] tints )
>>>>>>> 562f224c
    {
        ModelManager modelManager = Minecraft.getInstance().getItemRenderer().getItemModelShaper().getModelManager();
        renderModel( transform, renderer, lightmapCoord, overlayLight, modelManager.getModel( modelLocation ), tints );
    }

    private void renderModel( @Nonnull PoseStack transform, @Nonnull VertexConsumer renderer, int lightmapCoord, int overlayLight, BakedModel model, int[] tints )
    {
        random.setSeed( 0 );
        renderQuads( transform, renderer, lightmapCoord, overlayLight, model.getQuads( null, null, random, EmptyModelData.INSTANCE ), tints );
        for( Direction facing : DirectionUtil.FACINGS )
        {
            renderQuads( transform, renderer, lightmapCoord, overlayLight, model.getQuads( null, facing, random, EmptyModelData.INSTANCE ), tints );
        }
    }

    private static void renderQuads( @Nonnull PoseStack transform, @Nonnull VertexConsumer buffer, int lightmapCoord, int overlayLight, List<BakedQuad> quads, int[] tints )
    {
        PoseStack.Pose matrix = transform.last();

        for( BakedQuad bakedquad : quads )
        {
            int tint = -1;
            if( tints != null && bakedquad.isTinted() )
            {
                int idx = bakedquad.getTintIndex();
                if( idx >= 0 && idx < tints.length ) tint = tints[bakedquad.getTintIndex()];
            }

            float f = (float) (tint >> 16 & 255) / 255.0F;
            float f1 = (float) (tint >> 8 & 255) / 255.0F;
            float f2 = (float) (tint & 255) / 255.0F;
            buffer.putBulkData( matrix, bakedquad, f, f1, f2, lightmapCoord, overlayLight, true );
        }
    }
}<|MERGE_RESOLUTION|>--- conflicted
+++ resolved
@@ -5,16 +5,11 @@
  */
 package dan200.computercraft.client.render;
 
-<<<<<<< HEAD
 import com.mojang.blaze3d.vertex.PoseStack;
 import com.mojang.blaze3d.vertex.VertexConsumer;
 import com.mojang.math.Matrix4f;
 import com.mojang.math.Vector3f;
-=======
-import com.mojang.blaze3d.matrix.MatrixStack;
-import com.mojang.blaze3d.vertex.IVertexBuilder;
 import dan200.computercraft.ComputerCraft;
->>>>>>> 562f224c
 import dan200.computercraft.api.client.TransformedModel;
 import dan200.computercraft.api.turtle.ITurtleUpgrade;
 import dan200.computercraft.api.turtle.TurtleSide;
@@ -162,11 +157,7 @@
         transform.popPose();
     }
 
-<<<<<<< HEAD
-    private void renderModel( @Nonnull PoseStack transform, @Nonnull VertexConsumer renderer, int lightmapCoord, int overlayLight, ModelResourceLocation modelLocation, int[] tints )
-=======
-    private void renderModel( @Nonnull MatrixStack transform, @Nonnull IVertexBuilder renderer, int lightmapCoord, int overlayLight, ResourceLocation modelLocation, int[] tints )
->>>>>>> 562f224c
+    private void renderModel( @Nonnull PoseStack transform, @Nonnull VertexConsumer renderer, int lightmapCoord, int overlayLight, ResourceLocation modelLocation, int[] tints )
     {
         ModelManager modelManager = Minecraft.getInstance().getItemRenderer().getItemModelShaper().getModelManager();
         renderModel( transform, renderer, lightmapCoord, overlayLight, modelManager.getModel( modelLocation ), tints );
