/*
 * This file is part of ComputerCraft - http://www.computercraft.info
 * Copyright Daniel Ratcliffe, 2011-2020. Do not distribute without permission.
 * Send enquiries to dratcliffe@gmail.com
 */
package dan200.computercraft.client.render;

import com.mojang.blaze3d.matrix.MatrixStack;
import com.mojang.blaze3d.vertex.IVertexBuilder;
import dan200.computercraft.client.FrameInfo;
import dan200.computercraft.client.gui.FixedWidthFontRenderer;
import dan200.computercraft.core.terminal.Terminal;
import dan200.computercraft.core.terminal.TextBuffer;
import dan200.computercraft.shared.peripheral.monitor.ClientMonitor;
import dan200.computercraft.shared.peripheral.monitor.MonitorRenderer;
import dan200.computercraft.shared.peripheral.monitor.TileMonitor;
import dan200.computercraft.shared.util.Colour;
import dan200.computercraft.shared.util.DirectionUtil;
<<<<<<< HEAD
import net.minecraft.client.renderer.*;
import net.minecraft.client.renderer.tileentity.TileEntityRenderer;
import net.minecraft.client.renderer.tileentity.TileEntityRendererDispatcher;
import net.minecraft.client.renderer.vertex.VertexBuffer;
import net.minecraft.util.Direction;
import net.minecraft.util.math.BlockPos;
=======
import net.minecraft.client.Minecraft;
import net.minecraft.client.renderer.BufferBuilder;
import net.minecraft.client.renderer.GLAllocation;
import net.minecraft.client.renderer.Tessellator;
import net.minecraft.client.renderer.tileentity.TileEntityRenderer;
import net.minecraft.client.renderer.vertex.DefaultVertexFormats;
import net.minecraft.client.renderer.vertex.VertexBuffer;
import net.minecraft.util.Direction;
import net.minecraft.util.math.BlockPos;
import org.lwjgl.opengl.GL11;
import org.lwjgl.opengl.GL13;
import org.lwjgl.opengl.GL15;
import org.lwjgl.opengl.GL31;
>>>>>>> c60dcb4f

import javax.annotation.Nonnull;
import java.nio.ByteBuffer;

<<<<<<< HEAD
=======
import static dan200.computercraft.client.gui.FixedWidthFontRenderer.*;
import static dan200.computercraft.shared.peripheral.monitor.TileMonitor.RENDER_MARGIN;

>>>>>>> c60dcb4f
public class TileEntityMonitorRenderer extends TileEntityRenderer<TileMonitor>
{
    /**
     * {@link TileMonitor#RENDER_MARGIN}, but a tiny bit of additional padding to ensure that there is no space between
     * the monitor frame and contents.
     */
    private static final float MARGIN = (float) (TileMonitor.RENDER_MARGIN * 1.1);

    private static final Matrix4f IDENTITY = TransformationMatrix.identity().getMatrix();

    public TileEntityMonitorRenderer( TileEntityRendererDispatcher rendererDispatcher )
    {
        super( rendererDispatcher );
    }

    @Override
    public void render( @Nonnull TileMonitor monitor, float partialTicks, @Nonnull MatrixStack transform, @Nonnull IRenderTypeBuffer renderer, int lightmapCoord, int overlayLight )
    {
        // Render from the origin monitor
        ClientMonitor originTerminal = monitor.getClientMonitor();

        if( originTerminal == null ) return;
        TileMonitor origin = originTerminal.getOrigin();
        BlockPos monitorPos = monitor.getPos();

        // Ensure each monitor terminal is rendered only once. We allow rendering a specific tile
        // multiple times in a single frame to ensure compatibility with shaders which may run a
        // pass multiple times.
        long renderFrame = FrameInfo.getRenderFrame();
        if( originTerminal.lastRenderFrame == renderFrame && !monitorPos.equals( originTerminal.lastRenderPos ) )
        {
            return;
        }

        originTerminal.lastRenderFrame = renderFrame;
        originTerminal.lastRenderPos = monitorPos;

        BlockPos originPos = origin.getPos();

        // Determine orientation
        Direction dir = origin.getDirection();
        Direction front = origin.getFront();
        float yaw = dir.getHorizontalAngle();
        float pitch = DirectionUtil.toPitchAngle( front );

        // Setup initial transform
        transform.push();
        transform.translate(
            originPos.getX() - monitorPos.getX() + 0.5,
            originPos.getY() - monitorPos.getY() + 0.5,
            originPos.getZ() - monitorPos.getZ() + 0.5
        );

        transform.rotate( Vector3f.YN.rotationDegrees( yaw ) );
        transform.rotate( Vector3f.XP.rotationDegrees( pitch ) );
        transform.translate(
            -0.5 + TileMonitor.RENDER_BORDER + TileMonitor.RENDER_MARGIN,
            origin.getHeight() - 0.5 - (TileMonitor.RENDER_BORDER + TileMonitor.RENDER_MARGIN) + 0,
            0.5
        );
        double xSize = origin.getWidth() - 2.0 * (TileMonitor.RENDER_MARGIN + TileMonitor.RENDER_BORDER);
        double ySize = origin.getHeight() - 2.0 * (TileMonitor.RENDER_MARGIN + TileMonitor.RENDER_BORDER);

        // Draw the contents
        Terminal terminal = originTerminal.getTerminal();
        if( terminal != null )
        {
            boolean redraw = originTerminal.pollTerminalChanged();
            if( originTerminal.buffer == null )
            {
                originTerminal.createBuffer( MonitorRenderer.VBO );
                redraw = true;
            }
            VertexBuffer vbo = originTerminal.buffer;

            // Draw a terminal
<<<<<<< HEAD
            double xScale = xSize / (terminal.getWidth() * FixedWidthFontRenderer.FONT_WIDTH);
            double yScale = ySize / (terminal.getHeight() * FixedWidthFontRenderer.FONT_HEIGHT);
            transform.push();
            transform.scale( (float) xScale, (float) -yScale, 1.0f );

            float xMargin = (float) (MARGIN / xScale);
            float yMargin = (float) (MARGIN / yScale);

            Matrix4f matrix = transform.getLast().getMatrix();

            if( redraw )
            {
                Tessellator tessellator = Tessellator.getInstance();
                BufferBuilder builder = tessellator.getBuffer();
                builder.begin( FixedWidthFontRenderer.TYPE.getDrawMode(), FixedWidthFontRenderer.TYPE.getVertexFormat() );
                FixedWidthFontRenderer.drawTerminalWithoutCursor(
                    IDENTITY, builder, 0, 0,
                    terminal, !originTerminal.isColour(), yMargin, yMargin, xMargin, xMargin
                );

                builder.finishDrawing();
                vbo.upload( builder );
            }

            // Sneaky hack here: we get a buffer now in order to flush existing ones and set up the appropriate
            // render state. I've no clue how well this'll work in future versions of Minecraft, but it does the trick
            // for now.
            IVertexBuilder buffer = renderer.getBuffer( FixedWidthFontRenderer.TYPE );
            FixedWidthFontRenderer.TYPE.setupRenderState();
=======
            double xScale = xSize / (terminal.getWidth() * FONT_WIDTH);
            double yScale = ySize / (terminal.getHeight() * FONT_HEIGHT);
>>>>>>> c60dcb4f

            vbo.bindBuffer();
            FixedWidthFontRenderer.TYPE.getVertexFormat().setupBufferState( 0L );
            vbo.draw( matrix, FixedWidthFontRenderer.TYPE.getDrawMode() );
            VertexBuffer.unbindBuffer();
            FixedWidthFontRenderer.TYPE.getVertexFormat().clearBufferState();

            // We don't draw the cursor with the VBO, as it's dynamic and so we'll end up refreshing far more than is
            // reasonable.
            FixedWidthFontRenderer.drawCursor( matrix, buffer, 0, 0, terminal, !originTerminal.isColour() );

            transform.pop();
        }
        else
        {
            FixedWidthFontRenderer.drawEmptyTerminal(
                transform.getLast().getMatrix(), renderer,
                -MARGIN, MARGIN,
                (float) (xSize + 2 * MARGIN), (float) -(ySize + MARGIN * 2)
            );
        }

        FixedWidthFontRenderer.drawBlocker(
            transform.getLast().getMatrix(), renderer,
            (float) -TileMonitor.RENDER_MARGIN, (float) TileMonitor.RENDER_MARGIN,
            (float) (xSize + 2 * TileMonitor.RENDER_MARGIN), (float) -(ySize + TileMonitor.RENDER_MARGIN * 2)
        );
<<<<<<< HEAD
=======
        GlStateManager.colorMask( true, true, true, true );

        GlStateManager.popMatrix();
    }

    private static void renderTerminal( ClientMonitor monitor, float xMargin, float yMargin )
    {
        Tessellator tessellator = Tessellator.getInstance();
        BufferBuilder buffer = tessellator.getBuffer();

        boolean redraw = monitor.pollTerminalChanged();

        // Setup the buffers if needed. We get the renderer here, to avoid the (unlikely) race condition between
        // creating the buffers and rendering.
        MonitorRenderer renderer = MonitorRenderer.current();
        if( monitor.createBuffer( renderer ) ) redraw = true;

        FixedWidthFontRenderer.bindFont();

        switch( renderer )
        {
            case TBO:
            {
                if( !MonitorTextureBufferShader.use() ) return;

                Terminal terminal = monitor.getTerminal();
                int width = terminal.getWidth(), height = terminal.getHeight();
                int pixelWidth = width * FONT_WIDTH, pixelHeight = height * FONT_HEIGHT;

                if( redraw )
                {
                    ByteBuffer monitorBuffer = GLAllocation.createDirectByteBuffer( width * height * 3 );
                    for( int y = 0; y < height; y++ )
                    {
                        TextBuffer text = terminal.getLine( y ), textColour = terminal.getTextColourLine( y ), background = terminal.getBackgroundColourLine( y );
                        for( int x = 0; x < width; x++ )
                        {
                            monitorBuffer.put( (byte) (text.charAt( x ) & 0xFF) );
                            monitorBuffer.put( (byte) getColour( textColour.charAt( x ), Colour.White ) );
                            monitorBuffer.put( (byte) getColour( background.charAt( x ), Colour.Black ) );
                        }
                    }
                    monitorBuffer.flip();

                    GLX.glBindBuffer( GL31.GL_TEXTURE_BUFFER, monitor.tboBuffer );
                    GLX.glBufferData( GL31.GL_TEXTURE_BUFFER, monitorBuffer, GL15.GL_STATIC_DRAW );
                    GLX.glBindBuffer( GL31.GL_TEXTURE_BUFFER, 0 );
                }

                // Bind TBO texture and set up the uniforms. We've already set up the main font above.
                GlStateManager.activeTexture( MonitorTextureBufferShader.TEXTURE_INDEX );
                GL11.glBindTexture( GL31.GL_TEXTURE_BUFFER, monitor.tboTexture );
                GlStateManager.activeTexture( GL13.GL_TEXTURE0 );

                MonitorTextureBufferShader.setupUniform( width, height, terminal.getPalette(), !monitor.isColour() );

                buffer.begin( GL11.GL_TRIANGLE_STRIP, DefaultVertexFormats.POSITION );
                buffer.pos( -xMargin, -yMargin, 0 ).endVertex();
                buffer.pos( -xMargin, pixelHeight + yMargin, 0 ).endVertex();
                buffer.pos( pixelWidth + xMargin, -yMargin, 0 ).endVertex();
                buffer.pos( pixelWidth + xMargin, pixelHeight + yMargin, 0 ).endVertex();
                tessellator.draw();

                GLX.glUseProgram( 0 );
                break;
            }

            case VBO:
            {
                VertexBuffer vbo = monitor.buffer;
                if( redraw )
                {
                    renderTerminalTo( monitor, buffer, xMargin, yMargin );
                    buffer.finishDrawing();
                    buffer.reset();
                    vbo.bufferData( buffer.getByteBuffer() );
                }

                vbo.bindBuffer();
                setupBufferFormat();
                vbo.drawArrays( GL11.GL_TRIANGLES );
                VertexBuffer.unbindBuffer();

                break;
            }
        }

        // We don't draw the cursor with a buffer, as it's dynamic and so we'll end up refreshing far more than is
        // reasonable.
        FixedWidthFontRenderer.begin( buffer );
        FixedWidthFontRenderer.drawCursor( buffer, 0, 0, monitor.getTerminal(), !monitor.isColour() );
        tessellator.draw();
    }

    private static void renderTerminalTo( ClientMonitor monitor, BufferBuilder buffer, float xMargin, float yMargin )
    {
        FixedWidthFontRenderer.begin( buffer );
        FixedWidthFontRenderer.drawTerminalWithoutCursor(
            buffer, 0, 0,
            monitor.getTerminal(), !monitor.isColour(), yMargin, yMargin, xMargin, xMargin
        );
    }

    public static void setupBufferFormat()
    {
        int stride = FixedWidthFontRenderer.POSITION_COLOR_TEX.getSize();
        GlStateManager.vertexPointer( 3, GL11.GL_FLOAT, stride, 0 );
        GlStateManager.enableClientState( GL11.GL_VERTEX_ARRAY );

        GlStateManager.colorPointer( 4, GL11.GL_UNSIGNED_BYTE, stride, 12 );
        GlStateManager.enableClientState( GL11.GL_COLOR_ARRAY );
>>>>>>> c60dcb4f

        transform.pop();
    }
}<|MERGE_RESOLUTION|>--- conflicted
+++ resolved
@@ -6,6 +6,7 @@
 package dan200.computercraft.client.render;
 
 import com.mojang.blaze3d.matrix.MatrixStack;
+import com.mojang.blaze3d.platform.GlStateManager;
 import com.mojang.blaze3d.vertex.IVertexBuilder;
 import dan200.computercraft.client.FrameInfo;
 import dan200.computercraft.client.gui.FixedWidthFontRenderer;
@@ -16,38 +17,23 @@
 import dan200.computercraft.shared.peripheral.monitor.TileMonitor;
 import dan200.computercraft.shared.util.Colour;
 import dan200.computercraft.shared.util.DirectionUtil;
-<<<<<<< HEAD
 import net.minecraft.client.renderer.*;
 import net.minecraft.client.renderer.tileentity.TileEntityRenderer;
 import net.minecraft.client.renderer.tileentity.TileEntityRendererDispatcher;
-import net.minecraft.client.renderer.vertex.VertexBuffer;
-import net.minecraft.util.Direction;
-import net.minecraft.util.math.BlockPos;
-=======
-import net.minecraft.client.Minecraft;
-import net.minecraft.client.renderer.BufferBuilder;
-import net.minecraft.client.renderer.GLAllocation;
-import net.minecraft.client.renderer.Tessellator;
-import net.minecraft.client.renderer.tileentity.TileEntityRenderer;
 import net.minecraft.client.renderer.vertex.DefaultVertexFormats;
 import net.minecraft.client.renderer.vertex.VertexBuffer;
 import net.minecraft.util.Direction;
 import net.minecraft.util.math.BlockPos;
 import org.lwjgl.opengl.GL11;
 import org.lwjgl.opengl.GL13;
-import org.lwjgl.opengl.GL15;
+import org.lwjgl.opengl.GL20;
 import org.lwjgl.opengl.GL31;
->>>>>>> c60dcb4f
 
 import javax.annotation.Nonnull;
 import java.nio.ByteBuffer;
 
-<<<<<<< HEAD
-=======
 import static dan200.computercraft.client.gui.FixedWidthFontRenderer.*;
-import static dan200.computercraft.shared.peripheral.monitor.TileMonitor.RENDER_MARGIN;
-
->>>>>>> c60dcb4f
+
 public class TileEntityMonitorRenderer extends TileEntityRenderer<TileMonitor>
 {
     /**
@@ -115,55 +101,23 @@
         Terminal terminal = originTerminal.getTerminal();
         if( terminal != null )
         {
-            boolean redraw = originTerminal.pollTerminalChanged();
-            if( originTerminal.buffer == null )
-            {
-                originTerminal.createBuffer( MonitorRenderer.VBO );
-                redraw = true;
-            }
-            VertexBuffer vbo = originTerminal.buffer;
-
             // Draw a terminal
-<<<<<<< HEAD
-            double xScale = xSize / (terminal.getWidth() * FixedWidthFontRenderer.FONT_WIDTH);
-            double yScale = ySize / (terminal.getHeight() * FixedWidthFontRenderer.FONT_HEIGHT);
+            int width = terminal.getWidth(), height = terminal.getHeight();
+            int pixelWidth = width * FONT_WIDTH, pixelHeight = height * FONT_HEIGHT;
+            double xScale = xSize / pixelWidth;
+            double yScale = ySize / pixelHeight;
             transform.push();
             transform.scale( (float) xScale, (float) -yScale, 1.0f );
 
-            float xMargin = (float) (MARGIN / xScale);
-            float yMargin = (float) (MARGIN / yScale);
-
             Matrix4f matrix = transform.getLast().getMatrix();
-
-            if( redraw )
-            {
-                Tessellator tessellator = Tessellator.getInstance();
-                BufferBuilder builder = tessellator.getBuffer();
-                builder.begin( FixedWidthFontRenderer.TYPE.getDrawMode(), FixedWidthFontRenderer.TYPE.getVertexFormat() );
-                FixedWidthFontRenderer.drawTerminalWithoutCursor(
-                    IDENTITY, builder, 0, 0,
-                    terminal, !originTerminal.isColour(), yMargin, yMargin, xMargin, xMargin
-                );
-
-                builder.finishDrawing();
-                vbo.upload( builder );
-            }
 
             // Sneaky hack here: we get a buffer now in order to flush existing ones and set up the appropriate
             // render state. I've no clue how well this'll work in future versions of Minecraft, but it does the trick
             // for now.
             IVertexBuilder buffer = renderer.getBuffer( FixedWidthFontRenderer.TYPE );
             FixedWidthFontRenderer.TYPE.setupRenderState();
-=======
-            double xScale = xSize / (terminal.getWidth() * FONT_WIDTH);
-            double yScale = ySize / (terminal.getHeight() * FONT_HEIGHT);
->>>>>>> c60dcb4f
-
-            vbo.bindBuffer();
-            FixedWidthFontRenderer.TYPE.getVertexFormat().setupBufferState( 0L );
-            vbo.draw( matrix, FixedWidthFontRenderer.TYPE.getDrawMode() );
-            VertexBuffer.unbindBuffer();
-            FixedWidthFontRenderer.TYPE.getVertexFormat().clearBufferState();
+
+            renderTerminal( matrix, originTerminal, (float) (MARGIN / xScale), (float) (MARGIN / yScale) );
 
             // We don't draw the cursor with the VBO, as it's dynamic and so we'll end up refreshing far more than is
             // reasonable.
@@ -185,64 +139,81 @@
             (float) -TileMonitor.RENDER_MARGIN, (float) TileMonitor.RENDER_MARGIN,
             (float) (xSize + 2 * TileMonitor.RENDER_MARGIN), (float) -(ySize + TileMonitor.RENDER_MARGIN * 2)
         );
-<<<<<<< HEAD
-=======
-        GlStateManager.colorMask( true, true, true, true );
-
-        GlStateManager.popMatrix();
+
+        transform.pop();
     }
 
-    private static void renderTerminal( ClientMonitor monitor, float xMargin, float yMargin )
+    private static void renderTerminal( Matrix4f matrix, ClientMonitor monitor, float xMargin, float yMargin )
     {
-        Tessellator tessellator = Tessellator.getInstance();
-        BufferBuilder buffer = tessellator.getBuffer();
-
+        Terminal terminal = monitor.getTerminal();
+
+        MonitorRenderer renderType = MonitorRenderer.current();
         boolean redraw = monitor.pollTerminalChanged();
-
-        // Setup the buffers if needed. We get the renderer here, to avoid the (unlikely) race condition between
-        // creating the buffers and rendering.
-        MonitorRenderer renderer = MonitorRenderer.current();
-        if( monitor.createBuffer( renderer ) ) redraw = true;
-
-        FixedWidthFontRenderer.bindFont();
-
-        switch( renderer )
-        {
+        if( monitor.createBuffer( renderType ) ) redraw = true;
+
+        switch( renderType )
+        {
+            case VBO:
+            {
+                VertexBuffer vbo = monitor.buffer;
+                if( redraw )
+                {
+                    Tessellator tessellator = Tessellator.getInstance();
+                    BufferBuilder builder = tessellator.getBuffer();
+                    builder.begin( FixedWidthFontRenderer.TYPE.getDrawMode(), FixedWidthFontRenderer.TYPE.getVertexFormat() );
+                    FixedWidthFontRenderer.drawTerminalWithoutCursor(
+                        IDENTITY, builder, 0, 0,
+                        terminal, !monitor.isColour(), yMargin, yMargin, xMargin, xMargin
+                    );
+
+                    builder.finishDrawing();
+                    vbo.upload( builder );
+                }
+
+                vbo.bindBuffer();
+                FixedWidthFontRenderer.TYPE.getVertexFormat().setupBufferState( 0L );
+                vbo.draw( matrix, FixedWidthFontRenderer.TYPE.getDrawMode() );
+                VertexBuffer.unbindBuffer();
+                FixedWidthFontRenderer.TYPE.getVertexFormat().clearBufferState();
+                break;
+            }
+
             case TBO:
             {
                 if( !MonitorTextureBufferShader.use() ) return;
 
-                Terminal terminal = monitor.getTerminal();
                 int width = terminal.getWidth(), height = terminal.getHeight();
                 int pixelWidth = width * FONT_WIDTH, pixelHeight = height * FONT_HEIGHT;
 
                 if( redraw )
                 {
-                    ByteBuffer monitorBuffer = GLAllocation.createDirectByteBuffer( width * height * 3 );
+                    ByteBuffer buffer = GLAllocation.createDirectByteBuffer( width * height * 3 );
                     for( int y = 0; y < height; y++ )
                     {
                         TextBuffer text = terminal.getLine( y ), textColour = terminal.getTextColourLine( y ), background = terminal.getBackgroundColourLine( y );
                         for( int x = 0; x < width; x++ )
                         {
-                            monitorBuffer.put( (byte) (text.charAt( x ) & 0xFF) );
-                            monitorBuffer.put( (byte) getColour( textColour.charAt( x ), Colour.White ) );
-                            monitorBuffer.put( (byte) getColour( background.charAt( x ), Colour.Black ) );
+                            buffer.put( (byte) (text.charAt( x ) & 0xFF) );
+                            buffer.put( (byte) getColour( textColour.charAt( x ), Colour.WHITE ) );
+                            buffer.put( (byte) getColour( background.charAt( x ), Colour.BLACK ) );
                         }
                     }
-                    monitorBuffer.flip();
-
-                    GLX.glBindBuffer( GL31.GL_TEXTURE_BUFFER, monitor.tboBuffer );
-                    GLX.glBufferData( GL31.GL_TEXTURE_BUFFER, monitorBuffer, GL15.GL_STATIC_DRAW );
-                    GLX.glBindBuffer( GL31.GL_TEXTURE_BUFFER, 0 );
+                    buffer.flip();
+
+                    GlStateManager.bindBuffer( GL31.GL_TEXTURE_BUFFER, monitor.tboBuffer );
+                    GlStateManager.bufferData( GL31.GL_TEXTURE_BUFFER, buffer, GL20.GL_STATIC_DRAW );
+                    GlStateManager.bindBuffer( GL31.GL_TEXTURE_BUFFER, 0 );
                 }
 
-                // Bind TBO texture and set up the uniforms. We've already set up the main font above.
+                // Nobody knows what they're doing!
                 GlStateManager.activeTexture( MonitorTextureBufferShader.TEXTURE_INDEX );
                 GL11.glBindTexture( GL31.GL_TEXTURE_BUFFER, monitor.tboTexture );
                 GlStateManager.activeTexture( GL13.GL_TEXTURE0 );
 
-                MonitorTextureBufferShader.setupUniform( width, height, terminal.getPalette(), !monitor.isColour() );
-
+                MonitorTextureBufferShader.setupUniform( matrix, width, height, terminal.getPalette(), !monitor.isColour() );
+
+                Tessellator tessellator = Tessellator.getInstance();
+                BufferBuilder buffer = tessellator.getBuffer();
                 buffer.begin( GL11.GL_TRIANGLE_STRIP, DefaultVertexFormats.POSITION );
                 buffer.pos( -xMargin, -yMargin, 0 ).endVertex();
                 buffer.pos( -xMargin, pixelHeight + yMargin, 0 ).endVertex();
@@ -250,56 +221,9 @@
                 buffer.pos( pixelWidth + xMargin, pixelHeight + yMargin, 0 ).endVertex();
                 tessellator.draw();
 
-                GLX.glUseProgram( 0 );
+                GlStateManager.useProgram( 0 );
                 break;
             }
-
-            case VBO:
-            {
-                VertexBuffer vbo = monitor.buffer;
-                if( redraw )
-                {
-                    renderTerminalTo( monitor, buffer, xMargin, yMargin );
-                    buffer.finishDrawing();
-                    buffer.reset();
-                    vbo.bufferData( buffer.getByteBuffer() );
-                }
-
-                vbo.bindBuffer();
-                setupBufferFormat();
-                vbo.drawArrays( GL11.GL_TRIANGLES );
-                VertexBuffer.unbindBuffer();
-
-                break;
-            }
-        }
-
-        // We don't draw the cursor with a buffer, as it's dynamic and so we'll end up refreshing far more than is
-        // reasonable.
-        FixedWidthFontRenderer.begin( buffer );
-        FixedWidthFontRenderer.drawCursor( buffer, 0, 0, monitor.getTerminal(), !monitor.isColour() );
-        tessellator.draw();
-    }
-
-    private static void renderTerminalTo( ClientMonitor monitor, BufferBuilder buffer, float xMargin, float yMargin )
-    {
-        FixedWidthFontRenderer.begin( buffer );
-        FixedWidthFontRenderer.drawTerminalWithoutCursor(
-            buffer, 0, 0,
-            monitor.getTerminal(), !monitor.isColour(), yMargin, yMargin, xMargin, xMargin
-        );
-    }
-
-    public static void setupBufferFormat()
-    {
-        int stride = FixedWidthFontRenderer.POSITION_COLOR_TEX.getSize();
-        GlStateManager.vertexPointer( 3, GL11.GL_FLOAT, stride, 0 );
-        GlStateManager.enableClientState( GL11.GL_VERTEX_ARRAY );
-
-        GlStateManager.colorPointer( 4, GL11.GL_UNSIGNED_BYTE, stride, 12 );
-        GlStateManager.enableClientState( GL11.GL_COLOR_ARRAY );
->>>>>>> c60dcb4f
-
-        transform.pop();
+        }
     }
 }