/*
 * This file is part of ComputerCraft - http://www.computercraft.info
 * Copyright Daniel Ratcliffe, 2011-2022. Do not distribute without permission.
 * Send enquiries to dratcliffe@gmail.com
 */
package dan200.computercraft.client.render;

import com.mojang.blaze3d.vertex.PoseStack;
import com.mojang.math.Matrix4f;
import com.mojang.math.Vector3f;
import dan200.computercraft.ComputerCraft;
import dan200.computercraft.shared.media.items.ItemPrintout;
import net.minecraft.client.renderer.MultiBufferSource;
import net.minecraft.world.entity.EntityType;
import net.minecraft.world.item.ItemStack;
import net.minecraftforge.api.distmarker.Dist;
import net.minecraftforge.client.event.RenderHandEvent;
import net.minecraftforge.client.event.RenderItemInFrameEvent;
import net.minecraftforge.eventbus.api.SubscribeEvent;
import net.minecraftforge.fml.common.Mod;

import static dan200.computercraft.client.render.PrintoutRenderer.*;
import static dan200.computercraft.client.render.text.FixedWidthFontRenderer.FONT_HEIGHT;
import static dan200.computercraft.client.render.text.FixedWidthFontRenderer.FONT_WIDTH;
import static dan200.computercraft.shared.media.items.ItemPrintout.LINES_PER_PAGE;
import static dan200.computercraft.shared.media.items.ItemPrintout.LINE_MAX_LENGTH;

/**
 * Emulates map and item-frame rendering for printouts.
 */
@Mod.EventBusSubscriber( modid = ComputerCraft.MOD_ID, value = Dist.CLIENT )
public final class ItemPrintoutRenderer extends ItemMapLikeRenderer
{
    private static final ItemPrintoutRenderer INSTANCE = new ItemPrintoutRenderer();

    private ItemPrintoutRenderer()
    {
    }

    @SubscribeEvent
    public static void onRenderInHand( RenderHandEvent event )
    {
        ItemStack stack = event.getItemStack();
        if( !(stack.getItem() instanceof ItemPrintout) ) return;

        event.setCanceled( true );
        INSTANCE.renderItemFirstPerson(
            event.getPoseStack(), event.getMultiBufferSource(), event.getPackedLight(),
            event.getHand(), event.getInterpolatedPitch(), event.getEquipProgress(), event.getSwingProgress(), event.getItemStack()
        );
    }

    @Override
<<<<<<< HEAD
    protected void renderItem( PoseStack transform, MultiBufferSource render, ItemStack stack, int light )
=======
    protected void renderItem( MatrixStack transform, IRenderTypeBuffer render, ItemStack stack, int light )
>>>>>>> fccca22d
    {
        transform.mulPose( Vector3f.XP.rotationDegrees( 180f ) );
        transform.scale( 0.42f, 0.42f, -0.42f );
        transform.translate( -0.5f, -0.48f, 0.0f );

        drawPrintout( transform, render, stack, light );
    }

    @SubscribeEvent
    public static void onRenderInFrame( RenderItemInFrameEvent event )
    {
        ItemStack stack = event.getItemStack();
        if( !(stack.getItem() instanceof ItemPrintout) ) return;
        event.setCanceled( true );

        PoseStack transform = event.getPoseStack();

        // Move a little bit forward to ensure we're not clipping with the frame
        transform.translate( 0.0f, 0.0f, -0.001f );
        transform.mulPose( Vector3f.ZP.rotationDegrees( 180f ) );
        transform.scale( 0.95f, 0.95f, -0.95f );
        transform.translate( -0.5f, -0.5f, 0.0f );

<<<<<<< HEAD
        int light = event.getItemFrameEntity().getType() == EntityType.GLOW_ITEM_FRAME ? 0xf000d2 : event.getPackedLight(); // See getLightVal.
        drawPrintout( transform, event.getMultiBufferSource(), stack, light );
    }

    private static void drawPrintout( PoseStack transform, MultiBufferSource render, ItemStack stack, int light )
=======
        drawPrintout( transform, event.getBuffers(), stack, event.getLight() );
    }

    private static void drawPrintout( MatrixStack transform, IRenderTypeBuffer render, ItemStack stack, int light )
>>>>>>> fccca22d
    {
        int pages = ItemPrintout.getPageCount( stack );
        boolean book = ((ItemPrintout) stack.getItem()).getType() == ItemPrintout.Type.BOOK;

        double width = LINE_MAX_LENGTH * FONT_WIDTH + X_TEXT_MARGIN * 2;
        double height = LINES_PER_PAGE * FONT_HEIGHT + Y_TEXT_MARGIN * 2;

        // Non-books will be left aligned
        if( !book ) width += offsetAt( pages );

        double visualWidth = width, visualHeight = height;

        // Meanwhile books will be centred
        if( book )
        {
            visualWidth += 2 * COVER_SIZE + 2 * offsetAt( pages );
            visualHeight += 2 * COVER_SIZE;
        }

        double max = Math.max( visualHeight, visualWidth );

        // Scale the printout to fit correctly.
        float scale = (float) (1.0 / max);
        transform.scale( scale, scale, scale );
        transform.translate( (max - width) / 2.0, (max - height) / 2.0, 0.0 );

        Matrix4f matrix = transform.last().pose();
        drawBorder( matrix, render, 0, 0, -0.01f, 0, pages, book, light );
        drawText(
            matrix, render, X_TEXT_MARGIN, Y_TEXT_MARGIN, 0, light,
            ItemPrintout.getText( stack ), ItemPrintout.getColours( stack )
        );
    }
}<|MERGE_RESOLUTION|>--- conflicted
+++ resolved
@@ -19,9 +19,9 @@
 import net.minecraftforge.eventbus.api.SubscribeEvent;
 import net.minecraftforge.fml.common.Mod;
 
-import static dan200.computercraft.client.render.PrintoutRenderer.*;
 import static dan200.computercraft.client.render.text.FixedWidthFontRenderer.FONT_HEIGHT;
 import static dan200.computercraft.client.render.text.FixedWidthFontRenderer.FONT_WIDTH;
+import static dan200.computercraft.client.render.PrintoutRenderer.*;
 import static dan200.computercraft.shared.media.items.ItemPrintout.LINES_PER_PAGE;
 import static dan200.computercraft.shared.media.items.ItemPrintout.LINE_MAX_LENGTH;
 
@@ -51,11 +51,7 @@
     }
 
     @Override
-<<<<<<< HEAD
     protected void renderItem( PoseStack transform, MultiBufferSource render, ItemStack stack, int light )
-=======
-    protected void renderItem( MatrixStack transform, IRenderTypeBuffer render, ItemStack stack, int light )
->>>>>>> fccca22d
     {
         transform.mulPose( Vector3f.XP.rotationDegrees( 180f ) );
         transform.scale( 0.42f, 0.42f, -0.42f );
@@ -79,18 +75,11 @@
         transform.scale( 0.95f, 0.95f, -0.95f );
         transform.translate( -0.5f, -0.5f, 0.0f );
 
-<<<<<<< HEAD
         int light = event.getItemFrameEntity().getType() == EntityType.GLOW_ITEM_FRAME ? 0xf000d2 : event.getPackedLight(); // See getLightVal.
         drawPrintout( transform, event.getMultiBufferSource(), stack, light );
     }
 
     private static void drawPrintout( PoseStack transform, MultiBufferSource render, ItemStack stack, int light )
-=======
-        drawPrintout( transform, event.getBuffers(), stack, event.getLight() );
-    }
-
-    private static void drawPrintout( MatrixStack transform, IRenderTypeBuffer render, ItemStack stack, int light )
->>>>>>> fccca22d
     {
         int pages = ItemPrintout.getPageCount( stack );
         boolean book = ((ItemPrintout) stack.getItem()).getType() == ItemPrintout.Type.BOOK;
