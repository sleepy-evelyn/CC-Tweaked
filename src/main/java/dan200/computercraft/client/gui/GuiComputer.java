/*
 * This file is part of ComputerCraft - http://www.computercraft.info
 * Copyright Daniel Ratcliffe, 2011-2021. Do not distribute without permission.
 * Send enquiries to dratcliffe@gmail.com
 */
package dan200.computercraft.client.gui;

import com.mojang.blaze3d.matrix.MatrixStack;
import com.mojang.blaze3d.systems.RenderSystem;
import dan200.computercraft.ComputerCraft;
import dan200.computercraft.client.gui.widgets.WidgetTerminal;
import dan200.computercraft.client.gui.widgets.WidgetWrapper;
import dan200.computercraft.client.render.ComputerBorderRenderer;
import dan200.computercraft.shared.computer.core.ClientComputer;
import dan200.computercraft.shared.computer.core.ComputerFamily;
import dan200.computercraft.shared.computer.inventory.ContainerComputer;
import dan200.computercraft.shared.computer.inventory.ContainerComputerBase;
import dan200.computercraft.shared.computer.inventory.ContainerViewComputer;
import dan200.computercraft.shared.pocket.inventory.ContainerPocketComputer;
import net.minecraft.client.gui.screen.inventory.ContainerScreen;
import net.minecraft.entity.player.PlayerInventory;
import net.minecraft.util.text.ITextComponent;
import org.lwjgl.glfw.GLFW;

import javax.annotation.Nonnull;

import static dan200.computercraft.client.render.ComputerBorderRenderer.BORDER;
import static dan200.computercraft.client.render.ComputerBorderRenderer.MARGIN;

public final class GuiComputer<T extends ContainerComputerBase> extends ContainerScreen<T>
{
    private final ComputerFamily family;
    private final ClientComputer computer;
    private final int termWidth;
    private final int termHeight;

    private WidgetTerminal terminal;
    private WidgetWrapper terminalWrapper;

    private GuiComputer(
        T container, PlayerInventory player, ITextComponent title, int termWidth, int termHeight
    )
    {
        super( container, player, title );
        family = container.getFamily();
        computer = (ClientComputer) container.getComputer();
        this.termWidth = termWidth;
        this.termHeight = termHeight;
        terminal = null;
    }

    public static GuiComputer<ContainerComputer> create( ContainerComputer container, PlayerInventory inventory, ITextComponent component )
    {
        return new GuiComputer<>(
            container, inventory, component,
            ComputerCraft.computerTermWidth, ComputerCraft.computerTermHeight
        );
    }

    public static GuiComputer<ContainerPocketComputer> createPocket( ContainerPocketComputer container, PlayerInventory inventory, ITextComponent component )
    {
        return new GuiComputer<>(
            container, inventory, component,
            ComputerCraft.pocketTermWidth, ComputerCraft.pocketTermHeight
        );
    }

    public static GuiComputer<ContainerViewComputer> createView( ContainerViewComputer container, PlayerInventory inventory, ITextComponent component )
    {
        return new GuiComputer<>(
            container, inventory, component,
            container.getWidth(), container.getHeight()
        );
    }


    @Override
    protected void init()
    {
        minecraft.keyboardHandler.setSendRepeatsToGui( true );

        int termPxWidth = termWidth * FixedWidthFontRenderer.FONT_WIDTH;
        int termPxHeight = termHeight * FixedWidthFontRenderer.FONT_HEIGHT;

        imageWidth = termPxWidth + MARGIN * 2 + BORDER * 2;
        imageHeight = termPxHeight + MARGIN * 2 + BORDER * 2;

        super.init();

        terminal = new WidgetTerminal( minecraft, () -> computer, termWidth, termHeight, MARGIN, MARGIN, MARGIN, MARGIN );
        terminalWrapper = new WidgetWrapper( terminal, MARGIN + BORDER + leftPos, MARGIN + BORDER + topPos, termPxWidth, termPxHeight );

        children.add( terminalWrapper );
        setListener( terminalWrapper );
    }

    @Override
    public void onClose()
    {
        super.onClose();
        children.remove( terminal );
        terminal = null;
        minecraft.keyboardHandler.setSendRepeatsToGui( false );
    }

    @Override
    public void tick()
    {
        super.tick();
        terminal.update();
    }

    @Override
    public boolean keyPressed( int key, int scancode, int modifiers )
    {
        // Forward the tab key to the terminal, rather than moving between controls.
        if( key == GLFW.GLFW_KEY_TAB && getListener() != null && getListener() == terminalWrapper )
        {
            return getListener().keyPressed( key, scancode, modifiers );
        }

        return super.keyPressed( key, scancode, modifiers );
    }

    @Override
<<<<<<< HEAD
    public void drawGuiContainerBackgroundLayer( @Nonnull MatrixStack stack, float partialTicks, int mouseX, int mouseY )
=======
    public void renderBg( float partialTicks, int mouseX, int mouseY )
>>>>>>> 34b5ede3
    {
        // Draw terminal
        terminal.draw( terminalWrapper.getX(), terminalWrapper.getY() );

        // Draw a border around the terminal
        RenderSystem.color4f( 1, 1, 1, 1 );
        minecraft.getTextureManager().bind( ComputerBorderRenderer.getTexture( family ) );
        ComputerBorderRenderer.render(
            terminalWrapper.getX() - MARGIN, terminalWrapper.getY() - MARGIN, getBlitOffset(),
            terminalWrapper.getWidth() + MARGIN * 2, terminalWrapper.getHeight() + MARGIN * 2
        );
    }

    @Override
    public void render( @Nonnull MatrixStack stack, int mouseX, int mouseY, float partialTicks )
    {
<<<<<<< HEAD
        super.render( stack, mouseX, mouseY, partialTicks );
        renderHoveredTooltip( stack, mouseX, mouseY );
=======
        renderBackground();
        super.render( mouseX, mouseY, partialTicks );
        renderTooltip( mouseX, mouseY );
>>>>>>> 34b5ede3
    }

    @Override
    public boolean mouseDragged( double x, double y, int button, double deltaX, double deltaY )
    {
        return (getListener() != null && getListener().mouseDragged( x, y, button, deltaX, deltaY ))
            || super.mouseDragged( x, y, button, deltaX, deltaY );
    }

    @Override
    protected void drawGuiContainerForegroundLayer( @Nonnull MatrixStack transform, int mouseX, int mouseY )
    {
        // Skip rendering labels.
    }
}<|MERGE_RESOLUTION|>--- conflicted
+++ resolved
@@ -91,13 +91,13 @@
         terminalWrapper = new WidgetWrapper( terminal, MARGIN + BORDER + leftPos, MARGIN + BORDER + topPos, termPxWidth, termPxHeight );
 
         children.add( terminalWrapper );
-        setListener( terminalWrapper );
+        setFocused( terminalWrapper );
     }
 
     @Override
-    public void onClose()
+    public void removed()
     {
-        super.onClose();
+        super.removed();
         children.remove( terminal );
         terminal = null;
         minecraft.keyboardHandler.setSendRepeatsToGui( false );
@@ -114,20 +114,16 @@
     public boolean keyPressed( int key, int scancode, int modifiers )
     {
         // Forward the tab key to the terminal, rather than moving between controls.
-        if( key == GLFW.GLFW_KEY_TAB && getListener() != null && getListener() == terminalWrapper )
+        if( key == GLFW.GLFW_KEY_TAB && getFocused() != null && getFocused() == terminalWrapper )
         {
-            return getListener().keyPressed( key, scancode, modifiers );
+            return getFocused().keyPressed( key, scancode, modifiers );
         }
 
         return super.keyPressed( key, scancode, modifiers );
     }
 
     @Override
-<<<<<<< HEAD
-    public void drawGuiContainerBackgroundLayer( @Nonnull MatrixStack stack, float partialTicks, int mouseX, int mouseY )
-=======
-    public void renderBg( float partialTicks, int mouseX, int mouseY )
->>>>>>> 34b5ede3
+    public void renderBg( @Nonnull MatrixStack stack, float partialTicks, int mouseX, int mouseY )
     {
         // Draw terminal
         terminal.draw( terminalWrapper.getX(), terminalWrapper.getY() );
@@ -144,25 +140,19 @@
     @Override
     public void render( @Nonnull MatrixStack stack, int mouseX, int mouseY, float partialTicks )
     {
-<<<<<<< HEAD
         super.render( stack, mouseX, mouseY, partialTicks );
-        renderHoveredTooltip( stack, mouseX, mouseY );
-=======
-        renderBackground();
-        super.render( mouseX, mouseY, partialTicks );
-        renderTooltip( mouseX, mouseY );
->>>>>>> 34b5ede3
+        renderTooltip( stack, mouseX, mouseY );
     }
 
     @Override
     public boolean mouseDragged( double x, double y, int button, double deltaX, double deltaY )
     {
-        return (getListener() != null && getListener().mouseDragged( x, y, button, deltaX, deltaY ))
+        return (getFocused() != null && getFocused().mouseDragged( x, y, button, deltaX, deltaY ))
             || super.mouseDragged( x, y, button, deltaX, deltaY );
     }
 
     @Override
-    protected void drawGuiContainerForegroundLayer( @Nonnull MatrixStack transform, int mouseX, int mouseY )
+    protected void renderLabels( @Nonnull MatrixStack transform, int mouseX, int mouseY )
     {
         // Skip rendering labels.
     }
