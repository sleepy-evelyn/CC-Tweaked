/*
 * This file is part of ComputerCraft - http://www.computercraft.info
 * Copyright Daniel Ratcliffe, 2011-2021. Do not distribute without permission.
 * Send enquiries to dratcliffe@gmail.com
 */
package dan200.computercraft.client.gui;

import com.mojang.blaze3d.matrix.MatrixStack;
import com.mojang.blaze3d.systems.RenderSystem;
import dan200.computercraft.core.terminal.TextBuffer;
import dan200.computercraft.shared.common.ContainerHeldItem;
import dan200.computercraft.shared.media.items.ItemPrintout;
import net.minecraft.client.Minecraft;
import net.minecraft.client.gui.screen.inventory.ContainerScreen;
import net.minecraft.client.renderer.IRenderTypeBuffer;
import net.minecraft.entity.player.PlayerInventory;
import net.minecraft.util.math.vector.Matrix4f;
import net.minecraft.util.text.ITextComponent;
import org.lwjgl.glfw.GLFW;

import javax.annotation.Nonnull;

import static dan200.computercraft.client.render.PrintoutRenderer.*;

public class GuiPrintout extends ContainerScreen<ContainerHeldItem>
{
    private final boolean m_book;
    private final int m_pages;
    private final TextBuffer[] m_text;
    private final TextBuffer[] m_colours;
    private int m_page;

    public GuiPrintout( ContainerHeldItem container, PlayerInventory player, ITextComponent title )
    {
        super( container, player, title );

        imageHeight = Y_SIZE;

        String[] text = ItemPrintout.getText( container.getStack() );
        m_text = new TextBuffer[text.length];
        for( int i = 0; i < m_text.length; i++ ) m_text[i] = new TextBuffer( text[i] );

        String[] colours = ItemPrintout.getColours( container.getStack() );
        m_colours = new TextBuffer[colours.length];
        for( int i = 0; i < m_colours.length; i++ ) m_colours[i] = new TextBuffer( colours[i] );

        m_page = 0;
        m_pages = Math.max( m_text.length / ItemPrintout.LINES_PER_PAGE, 1 );
        m_book = ((ItemPrintout) container.getStack().getItem()).getType() == ItemPrintout.Type.BOOK;
    }

    @Override
    public boolean keyPressed( int key, int scancode, int modifiers )
    {
        if( super.keyPressed( key, scancode, modifiers ) ) return true;

        if( key == GLFW.GLFW_KEY_RIGHT )
        {
            if( m_page < m_pages - 1 ) m_page++;
            return true;
        }

        if( key == GLFW.GLFW_KEY_LEFT )
        {
            if( m_page > 0 ) m_page--;
            return true;
        }

        return false;
    }

    @Override
    public boolean mouseScrolled( double x, double y, double delta )
    {
        if( super.mouseScrolled( x, y, delta ) ) return true;
        if( delta < 0 )
        {
            // Scroll up goes to the next page
            if( m_page < m_pages - 1 ) m_page++;
            return true;
        }

        if( delta > 0 )
        {
            // Scroll down goes to the previous page
            if( m_page > 0 ) m_page--;
            return true;
        }

        return false;
    }

    @Override
<<<<<<< HEAD
    protected void drawGuiContainerBackgroundLayer( @Nonnull MatrixStack transform, float partialTicks, int mouseX, int mouseY )
=======
    public void renderBg( float partialTicks, int mouseX, int mouseY )
>>>>>>> 34b5ede3
    {
        // Draw the printout
        RenderSystem.color4f( 1.0f, 1.0f, 1.0f, 1.0f );
        RenderSystem.enableDepthTest();

<<<<<<< HEAD
        IRenderTypeBuffer.Impl renderer = Minecraft.getInstance().getRenderTypeBuffers().getBufferSource();
        Matrix4f matrix = transform.getLast().getMatrix();
        drawBorder( matrix, renderer, guiLeft, guiTop, getBlitOffset(), m_page, m_pages, m_book );
        drawText( matrix, renderer, guiLeft + X_TEXT_MARGIN, guiTop + Y_TEXT_MARGIN, ItemPrintout.LINES_PER_PAGE * m_page, m_text, m_colours );
        renderer.finish();
=======
        IRenderTypeBuffer.Impl renderer = Minecraft.getInstance().renderBuffers().bufferSource();
        drawBorder( IDENTITY, renderer, leftPos, topPos, getBlitOffset(), m_page, m_pages, m_book );
        drawText( IDENTITY, renderer, leftPos + X_TEXT_MARGIN, topPos + Y_TEXT_MARGIN, ItemPrintout.LINES_PER_PAGE * m_page, m_text, m_colours );
        renderer.endBatch();
>>>>>>> 34b5ede3
    }

    @Override
    public void render( @Nonnull MatrixStack stack, int mouseX, int mouseY, float partialTicks )
    {
        // We must take the background further back in order to not overlap with our printed pages.
        setBlitOffset( getBlitOffset() - 1 );
        renderBackground( stack );
        setBlitOffset( getBlitOffset() + 1 );

<<<<<<< HEAD
        super.render( stack, mouseX, mouseY, partialTicks );
    }

    @Override
    protected void drawGuiContainerForegroundLayer( @Nonnull MatrixStack transform, int mouseX, int mouseY )
    {
        // Skip rendering labels.
=======
        super.render( mouseX, mouseY, partialTicks );
        renderTooltip( mouseX, mouseY );
>>>>>>> 34b5ede3
    }
}<|MERGE_RESOLUTION|>--- conflicted
+++ resolved
@@ -91,28 +91,17 @@
     }
 
     @Override
-<<<<<<< HEAD
-    protected void drawGuiContainerBackgroundLayer( @Nonnull MatrixStack transform, float partialTicks, int mouseX, int mouseY )
-=======
-    public void renderBg( float partialTicks, int mouseX, int mouseY )
->>>>>>> 34b5ede3
+    protected void renderBg( @Nonnull MatrixStack transform, float partialTicks, int mouseX, int mouseY )
     {
         // Draw the printout
         RenderSystem.color4f( 1.0f, 1.0f, 1.0f, 1.0f );
         RenderSystem.enableDepthTest();
 
-<<<<<<< HEAD
-        IRenderTypeBuffer.Impl renderer = Minecraft.getInstance().getRenderTypeBuffers().getBufferSource();
-        Matrix4f matrix = transform.getLast().getMatrix();
-        drawBorder( matrix, renderer, guiLeft, guiTop, getBlitOffset(), m_page, m_pages, m_book );
-        drawText( matrix, renderer, guiLeft + X_TEXT_MARGIN, guiTop + Y_TEXT_MARGIN, ItemPrintout.LINES_PER_PAGE * m_page, m_text, m_colours );
-        renderer.finish();
-=======
         IRenderTypeBuffer.Impl renderer = Minecraft.getInstance().renderBuffers().bufferSource();
-        drawBorder( IDENTITY, renderer, leftPos, topPos, getBlitOffset(), m_page, m_pages, m_book );
-        drawText( IDENTITY, renderer, leftPos + X_TEXT_MARGIN, topPos + Y_TEXT_MARGIN, ItemPrintout.LINES_PER_PAGE * m_page, m_text, m_colours );
+        Matrix4f matrix = transform.last().pose();
+        drawBorder( matrix, renderer, leftPos, topPos, getBlitOffset(), m_page, m_pages, m_book );
+        drawText( matrix, renderer, leftPos + X_TEXT_MARGIN, topPos + Y_TEXT_MARGIN, ItemPrintout.LINES_PER_PAGE * m_page, m_text, m_colours );
         renderer.endBatch();
->>>>>>> 34b5ede3
     }
 
     @Override
@@ -123,17 +112,12 @@
         renderBackground( stack );
         setBlitOffset( getBlitOffset() + 1 );
 
-<<<<<<< HEAD
         super.render( stack, mouseX, mouseY, partialTicks );
     }
 
     @Override
-    protected void drawGuiContainerForegroundLayer( @Nonnull MatrixStack transform, int mouseX, int mouseY )
+    protected void renderLabels( @Nonnull MatrixStack transform, int mouseX, int mouseY )
     {
         // Skip rendering labels.
-=======
-        super.render( mouseX, mouseY, partialTicks );
-        renderTooltip( mouseX, mouseY );
->>>>>>> 34b5ede3
     }
 }