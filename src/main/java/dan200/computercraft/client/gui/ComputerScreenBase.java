/*
 * This file is part of ComputerCraft - http://www.computercraft.info
 * Copyright Daniel Ratcliffe, 2011-2021. Do not distribute without permission.
 * Send enquiries to dratcliffe@gmail.com
 */
package dan200.computercraft.client.gui;

import com.mojang.blaze3d.vertex.PoseStack;
import dan200.computercraft.ComputerCraft;
import dan200.computercraft.client.gui.widgets.ComputerSidebar;
import dan200.computercraft.client.gui.widgets.WidgetTerminal;
import dan200.computercraft.shared.computer.core.ClientComputer;
import dan200.computercraft.shared.computer.core.ComputerFamily;
import dan200.computercraft.shared.computer.inventory.ContainerComputerBase;
import dan200.computercraft.shared.computer.upload.FileUpload;
import dan200.computercraft.shared.computer.upload.UploadResult;
import dan200.computercraft.shared.network.NetworkHandler;
import dan200.computercraft.shared.network.server.ContinueUploadMessage;
import dan200.computercraft.shared.network.server.UploadFileMessage;
import net.minecraft.client.gui.screens.inventory.AbstractContainerScreen;
import net.minecraft.network.chat.Component;
import net.minecraft.network.chat.TranslatableComponent;
import net.minecraft.world.entity.player.Inventory;
import org.lwjgl.glfw.GLFW;

import javax.annotation.Nonnull;
import java.io.IOException;
import java.nio.ByteBuffer;
import java.nio.channels.SeekableByteChannel;
import java.nio.file.Files;
import java.nio.file.Path;
import java.util.ArrayList;
import java.util.Arrays;
import java.util.Collections;
import java.util.List;

public abstract class ComputerScreenBase<T extends ContainerComputerBase> extends AbstractContainerScreen<T>
{
    private static final Component OK = new TranslatableComponent( "gui.ok" );
    private static final Component CANCEL = new TranslatableComponent( "gui.cancel" );
    private static final Component OVERWRITE = new TranslatableComponent( "gui.computercraft.upload.overwrite_button" );

    protected WidgetTerminal terminal;
    protected final ClientComputer computer;
    protected final ComputerFamily family;

    protected final int sidebarYOffset;

    public ComputerScreenBase( T container, Inventory player, Component title, int sidebarYOffset )
    {
        super( container, player, title );
        computer = (ClientComputer) container.getComputer();
        family = container.getFamily();
        this.sidebarYOffset = sidebarYOffset;
    }

    protected abstract WidgetTerminal createTerminal();

    @Override
    protected final void init()
    {
        super.init();
        minecraft.keyboardHandler.setSendRepeatsToGui( true );

        terminal = addRenderableWidget( createTerminal() );
        ComputerSidebar.addButtons( this, computer, this::addRenderableWidget, leftPos, topPos + sidebarYOffset );
        setFocused( terminal );
    }

    @Override
    public final void removed()
    {
        super.removed();
        minecraft.keyboardHandler.setSendRepeatsToGui( false );
    }

    @Override
    public final void containerTick()
    {
        super.containerTick();
        terminal.update();
    }

    @Override
    public final boolean keyPressed( int key, int scancode, int modifiers )
    {
        // Forward the tab key to the terminal, rather than moving between controls.
        if( key == GLFW.GLFW_KEY_TAB && getFocused() != null && getFocused() == terminal )
        {
            return getFocused().keyPressed( key, scancode, modifiers );
        }

        return super.keyPressed( key, scancode, modifiers );
    }


    @Override
    public final void render( @Nonnull PoseStack stack, int mouseX, int mouseY, float partialTicks )
    {
        renderBackground( stack );
        super.render( stack, mouseX, mouseY, partialTicks );
        renderTooltip( stack, mouseX, mouseY );
    }

    @Override
    public final boolean mouseDragged( double x, double y, int button, double deltaX, double deltaY )
    {
        return (getFocused() != null && getFocused().mouseDragged( x, y, button, deltaX, deltaY ))
            || super.mouseDragged( x, y, button, deltaX, deltaY );
    }


    @Override
    protected void renderLabels( @Nonnull PoseStack transform, int mouseX, int mouseY )
    {
        // Skip rendering labels.
    }

    @Override
    public void onFilesDrop( @Nonnull List<Path> files )
    {
        if( files.isEmpty() ) return;

        if( computer == null || !computer.isOn() )
        {
            alert( UploadResult.FAILED_TITLE, UploadResult.COMPUTER_OFF_MSG );
            return;
        }

        long size = 0;

        List<FileUpload> toUpload = new ArrayList<>();
        for( Path file : files )
        {
            // TODO: Recurse directories? If so, we probably want to shunt this off-thread.
            if( !Files.isRegularFile( file ) ) continue;

            try( SeekableByteChannel sbc = Files.newByteChannel( file ) )
            {
                long fileSize = sbc.size();
                if( fileSize > UploadFileMessage.MAX_SIZE || (size += fileSize) >= UploadFileMessage.MAX_SIZE )
                {
                    alert( UploadResult.FAILED_TITLE, UploadResult.TOO_MUCH_MSG );
                    return;
                }

                String name = file.getFileName().toString();
                if( name.length() > UploadFileMessage.MAX_FILE_NAME )
                {
                    alert( UploadResult.FAILED_TITLE, new TranslationTextComponent( "gui.computercraft.upload.failed.name_too_long" ) );
                    return;
                }

                ByteBuffer buffer = ByteBuffer.allocateDirect( (int) fileSize );
                sbc.read( buffer );
                buffer.flip();

                byte[] digest = FileUpload.getDigest( buffer );
                if( digest == null )
                {
                    alert( UploadResult.FAILED_TITLE, new TranslationTextComponent( "gui.computercraft.upload.failed.corrupted" ) );
                    return;
                }

                buffer.rewind();
                toUpload.add( new FileUpload( name, buffer, digest ) );
            }
            catch( IOException e )
            {
                ComputerCraft.log.error( "Failed uploading files", e );
<<<<<<< HEAD
                alert( UploadResult.FAILED_TITLE, new TranslatableComponent( "computercraft.gui.upload.failed.generic", e.getMessage() ) );
=======
                alert( UploadResult.FAILED_TITLE, new TranslationTextComponent( "gui.computercraft.upload.failed.generic", "Cannot compute checksum" ) );
>>>>>>> 2aa70b49
            }
        }

        if( toUpload.size() > UploadFileMessage.MAX_FILES )
        {
            alert( UploadResult.FAILED_TITLE, new TranslationTextComponent( "gui.computercraft.upload.failed.too_many_files" ) );
            return;
        }

        if( toUpload.size() > 0 )
        {
            UploadFileMessage.send( computer.getInstanceID(), toUpload );
        }
    }

    public void uploadResult( UploadResult result, Component message )
    {
        switch( result )
        {
            case SUCCESS:
                alert( UploadResult.SUCCESS_TITLE, message );
                break;
            case ERROR:
                alert( UploadResult.FAILED_TITLE, message );
                break;
            case CONFIRM_OVERWRITE:
                OptionScreen.show(
                    minecraft, UploadResult.UPLOAD_OVERWRITE, message,
                    Arrays.asList(
                        OptionScreen.newButton( CANCEL, b -> cancelUpload() ),
                        OptionScreen.newButton( OVERWRITE, b -> continueUpload() )
                    ),
                    this::cancelUpload
                );
                break;
        }
    }

    private void continueUpload()
    {
        if( minecraft.screen instanceof OptionScreen ) ((OptionScreen) minecraft.screen).disable();
        NetworkHandler.sendToServer( new ContinueUploadMessage( computer.getInstanceID(), true ) );
    }

    private void cancelUpload()
    {
        minecraft.setScreen( this );
        NetworkHandler.sendToServer( new ContinueUploadMessage( computer.getInstanceID(), false ) );
    }

    private void alert( Component title, Component message )
    {
        OptionScreen.show( minecraft, title, message,
            Collections.singletonList( OptionScreen.newButton( OK, b -> minecraft.setScreen( this ) ) ),
            () -> minecraft.setScreen( this )
        );
    }
}<|MERGE_RESOLUTION|>--- conflicted
+++ resolved
@@ -147,7 +147,7 @@
                 String name = file.getFileName().toString();
                 if( name.length() > UploadFileMessage.MAX_FILE_NAME )
                 {
-                    alert( UploadResult.FAILED_TITLE, new TranslationTextComponent( "gui.computercraft.upload.failed.name_too_long" ) );
+                    alert( UploadResult.FAILED_TITLE, new TranslatableComponent( "gui.computercraft.upload.failed.name_too_long" ) );
                     return;
                 }
 
@@ -158,7 +158,7 @@
                 byte[] digest = FileUpload.getDigest( buffer );
                 if( digest == null )
                 {
-                    alert( UploadResult.FAILED_TITLE, new TranslationTextComponent( "gui.computercraft.upload.failed.corrupted" ) );
+                    alert( UploadResult.FAILED_TITLE, new TranslatableComponent( "gui.computercraft.upload.failed.corrupted" ) );
                     return;
                 }
 
@@ -168,17 +168,13 @@
             catch( IOException e )
             {
                 ComputerCraft.log.error( "Failed uploading files", e );
-<<<<<<< HEAD
-                alert( UploadResult.FAILED_TITLE, new TranslatableComponent( "computercraft.gui.upload.failed.generic", e.getMessage() ) );
-=======
-                alert( UploadResult.FAILED_TITLE, new TranslationTextComponent( "gui.computercraft.upload.failed.generic", "Cannot compute checksum" ) );
->>>>>>> 2aa70b49
+                alert( UploadResult.FAILED_TITLE, new TranslatableComponent( "gui.computercraft.upload.failed.generic", "Cannot compute checksum" ) );
             }
         }
 
         if( toUpload.size() > UploadFileMessage.MAX_FILES )
         {
-            alert( UploadResult.FAILED_TITLE, new TranslationTextComponent( "gui.computercraft.upload.failed.too_many_files" ) );
+            alert( UploadResult.FAILED_TITLE, new TranslatableComponent( "gui.computercraft.upload.failed.too_many_files" ) );
             return;
         }
 
