--- conflicted
+++ resolved
@@ -15,13 +15,8 @@
 
 /**
  * This interface is used to create peripheral implementations for blocks.
-<<<<<<< HEAD
- *
+ * <p>
  * If you have a {@link BlockEntity} which acts as a peripheral, you may alternatively expose the {@link IPeripheral}
-=======
- * <p>
- * If you have a {@link TileEntity} which acts as a peripheral, you may alternatively expose the {@link IPeripheral}
->>>>>>> 562f224c
  * capability.
  *
  * @see dan200.computercraft.api.ComputerCraftAPI#registerPeripheralProvider(IPeripheralProvider)
