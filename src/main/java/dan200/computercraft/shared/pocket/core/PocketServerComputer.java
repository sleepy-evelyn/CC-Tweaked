/*
 * This file is part of ComputerCraft - http://www.computercraft.info
 * Copyright Daniel Ratcliffe, 2011-2022. Do not distribute without permission.
 * Send enquiries to dratcliffe@gmail.com
 */
package dan200.computercraft.shared.pocket.core;

import dan200.computercraft.ComputerCraft;
import dan200.computercraft.api.peripheral.IPeripheral;
import dan200.computercraft.api.pocket.IPocketAccess;
import dan200.computercraft.api.pocket.IPocketUpgrade;
import dan200.computercraft.core.computer.ComputerSide;
import dan200.computercraft.shared.common.IColouredItem;
import dan200.computercraft.shared.computer.core.ComputerFamily;
import dan200.computercraft.shared.computer.core.ServerComputer;
import dan200.computercraft.shared.network.NetworkHandler;
import dan200.computercraft.shared.pocket.items.ItemPocketComputer;
<<<<<<< HEAD
import net.minecraft.nbt.CompoundTag;
import net.minecraft.nbt.Tag;
import net.minecraft.resources.ResourceLocation;
import net.minecraft.server.level.ServerPlayer;
import net.minecraft.world.entity.Entity;
import net.minecraft.world.entity.LivingEntity;
import net.minecraft.world.entity.player.Inventory;
import net.minecraft.world.entity.player.Player;
import net.minecraft.world.item.ItemStack;
import net.minecraft.world.level.Level;
=======
import net.minecraft.entity.Entity;
import net.minecraft.entity.LivingEntity;
import net.minecraft.entity.item.ItemEntity;
import net.minecraft.entity.player.PlayerEntity;
import net.minecraft.entity.player.PlayerInventory;
import net.minecraft.entity.player.ServerPlayerEntity;
import net.minecraft.item.ItemStack;
import net.minecraft.nbt.CompoundNBT;
import net.minecraft.util.ResourceLocation;
import net.minecraft.world.World;
import net.minecraftforge.common.util.Constants;
>>>>>>> 9cb7a5be

import javax.annotation.Nonnull;
import javax.annotation.Nullable;
import java.util.Collections;
import java.util.Map;

import static dan200.computercraft.shared.pocket.items.ItemPocketComputer.NBT_LIGHT;

public class PocketServerComputer extends ServerComputer implements IPocketAccess
{
    private IPocketUpgrade upgrade;
    private Entity entity;
    private ItemStack stack;

    public PocketServerComputer( Level world, int computerID, String label, int instanceID, ComputerFamily family )
    {
        super( world, computerID, label, instanceID, family, ComputerCraft.pocketTermWidth, ComputerCraft.pocketTermHeight );
    }

    @Nullable
    @Override
    public Entity getEntity()
    {
        Entity entity = this.entity;
        if( entity == null || stack == null || !entity.isAlive() ) return null;

        if( entity instanceof Player )
        {
            Inventory inventory = ((Player) entity).getInventory();
            return inventory.items.contains( stack ) || inventory.offhand.contains( stack ) ? entity : null;
        }
        else if( entity instanceof LivingEntity living )
        {
            return living.getMainHandItem() == stack || living.getOffhandItem() == stack ? entity : null;
        }
        else if( entity instanceof ItemEntity )
        {
            ItemEntity itemEntity = (ItemEntity) entity;
            return itemEntity.getItem() == stack ? entity : null;
        }
        else
        {
            return null;
        }
    }

    @Override
    public int getColour()
    {
        return IColouredItem.getColourBasic( stack );
    }

    @Override
    public void setColour( int colour )
    {
        IColouredItem.setColourBasic( stack, colour );
        updateUpgradeNBTData();
    }

    @Override
    public int getLight()
    {
        CompoundTag tag = getUserData();
        return tag.contains( NBT_LIGHT, Tag.TAG_ANY_NUMERIC ) ? tag.getInt( NBT_LIGHT ) : -1;
    }

    @Override
    public void setLight( int colour )
    {
        CompoundTag tag = getUserData();
        if( colour >= 0 && colour <= 0xFFFFFF )
        {
            if( !tag.contains( NBT_LIGHT, Tag.TAG_ANY_NUMERIC ) || tag.getInt( NBT_LIGHT ) != colour )
            {
                tag.putInt( NBT_LIGHT, colour );
                updateUserData();
            }
        }
        else if( tag.contains( NBT_LIGHT, Tag.TAG_ANY_NUMERIC ) )
        {
            tag.remove( NBT_LIGHT );
            updateUserData();
        }
    }

    @Nonnull
    @Override
    public CompoundTag getUpgradeNBTData()
    {
        return ItemPocketComputer.getUpgradeInfo( stack );
    }

    @Override
    public void updateUpgradeNBTData()
    {
        if( entity instanceof Player player ) player.getInventory().setChanged();
    }

    @Override
    public void invalidatePeripheral()
    {
        IPeripheral peripheral = upgrade == null ? null : upgrade.createPeripheral( this );
        setPeripheral( ComputerSide.BACK, peripheral );
    }

    @Nonnull
    @Override
    public Map<ResourceLocation, IPeripheral> getUpgrades()
    {
        return upgrade == null ? Collections.emptyMap() : Collections.singletonMap( upgrade.getUpgradeID(), getPeripheral( ComputerSide.BACK ) );
    }

    public IPocketUpgrade getUpgrade()
    {
        return upgrade;
    }

    /**
     * Set the upgrade for this pocket computer, also updating the item stack.
     *
     * Note this method is not thread safe - it must be called from the server thread.
     *
     * @param upgrade The new upgrade to set it to, may be {@code null}.
     */
    public void setUpgrade( IPocketUpgrade upgrade )
    {
        if( this.upgrade == upgrade ) return;

        synchronized( this )
        {
            ItemPocketComputer.setUpgrade( stack, upgrade );
            updateUpgradeNBTData();
            this.upgrade = upgrade;
            invalidatePeripheral();
        }
    }

    public synchronized void updateValues( Entity entity, @Nonnull ItemStack stack, IPocketUpgrade upgrade )
    {
        if( entity != null )
        {
            setLevel( entity.getCommandSenderWorld() );
            setPosition( entity.blockPosition() );
        }

        // If a new entity has picked it up then rebroadcast the terminal to them
        if( entity != this.entity && entity instanceof ServerPlayer ) markTerminalChanged();

        this.entity = entity;
        this.stack = stack;

        if( this.upgrade != upgrade )
        {
            this.upgrade = upgrade;
            invalidatePeripheral();
        }
    }

    @Override
    public void broadcastState( boolean force )
    {
        super.broadcastState( force );

        if( (hasTerminalChanged() || force) && entity instanceof ServerPlayer player )
        {
            // Broadcast the state to the current entity if they're not already interacting with it.
            if( player.connection != null && !isInteracting( player ) )
            {
                NetworkHandler.sendToPlayer( player, createTerminalPacket() );
            }
        }
    }
}<|MERGE_RESOLUTION|>--- conflicted
+++ resolved
@@ -15,30 +15,17 @@
 import dan200.computercraft.shared.computer.core.ServerComputer;
 import dan200.computercraft.shared.network.NetworkHandler;
 import dan200.computercraft.shared.pocket.items.ItemPocketComputer;
-<<<<<<< HEAD
 import net.minecraft.nbt.CompoundTag;
 import net.minecraft.nbt.Tag;
 import net.minecraft.resources.ResourceLocation;
 import net.minecraft.server.level.ServerPlayer;
 import net.minecraft.world.entity.Entity;
 import net.minecraft.world.entity.LivingEntity;
+import net.minecraft.world.entity.item.ItemEntity;
 import net.minecraft.world.entity.player.Inventory;
 import net.minecraft.world.entity.player.Player;
 import net.minecraft.world.item.ItemStack;
 import net.minecraft.world.level.Level;
-=======
-import net.minecraft.entity.Entity;
-import net.minecraft.entity.LivingEntity;
-import net.minecraft.entity.item.ItemEntity;
-import net.minecraft.entity.player.PlayerEntity;
-import net.minecraft.entity.player.PlayerInventory;
-import net.minecraft.entity.player.ServerPlayerEntity;
-import net.minecraft.item.ItemStack;
-import net.minecraft.nbt.CompoundNBT;
-import net.minecraft.util.ResourceLocation;
-import net.minecraft.world.World;
-import net.minecraftforge.common.util.Constants;
->>>>>>> 9cb7a5be
 
 import javax.annotation.Nonnull;
 import javax.annotation.Nullable;
@@ -74,9 +61,8 @@
         {
             return living.getMainHandItem() == stack || living.getOffhandItem() == stack ? entity : null;
         }
-        else if( entity instanceof ItemEntity )
-        {
-            ItemEntity itemEntity = (ItemEntity) entity;
+        else if( entity instanceof ItemEntity itemEntity )
+        {
             return itemEntity.getItem() == stack ? entity : null;
         }
         else
