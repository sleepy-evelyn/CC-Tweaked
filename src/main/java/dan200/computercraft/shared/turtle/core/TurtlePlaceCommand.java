/*
 * This file is part of ComputerCraft - http://www.computercraft.info
 * Copyright Daniel Ratcliffe, 2011-2021. Do not distribute without permission.
 * Send enquiries to dratcliffe@gmail.com
 */
package dan200.computercraft.shared.turtle.core;

import dan200.computercraft.ComputerCraft;
import dan200.computercraft.api.turtle.ITurtleAccess;
import dan200.computercraft.api.turtle.ITurtleCommand;
import dan200.computercraft.api.turtle.TurtleAnimation;
import dan200.computercraft.api.turtle.TurtleCommandResult;
import dan200.computercraft.api.turtle.event.TurtleBlockEvent;
import dan200.computercraft.shared.TurtlePermissions;
import dan200.computercraft.shared.util.DirectionUtil;
import dan200.computercraft.shared.util.DropConsumer;
import dan200.computercraft.shared.util.InventoryUtil;
import dan200.computercraft.shared.util.WorldUtil;
import net.minecraft.block.BlockState;
import net.minecraft.entity.Entity;
import net.minecraft.entity.LivingEntity;
import net.minecraft.item.*;
import net.minecraft.tileentity.SignTileEntity;
import net.minecraft.tileentity.TileEntity;
import net.minecraft.util.ActionResult;
import net.minecraft.util.ActionResultType;
import net.minecraft.util.Direction;
import net.minecraft.util.Hand;
import net.minecraft.util.math.BlockPos;
import net.minecraft.util.math.BlockRayTraceResult;
import net.minecraft.util.math.vector.Vector3d;
import net.minecraft.util.text.StringTextComponent;
import net.minecraft.world.World;
import net.minecraftforge.common.ForgeHooks;
import net.minecraftforge.common.MinecraftForge;
import net.minecraftforge.event.entity.player.PlayerInteractEvent;
import net.minecraftforge.eventbus.api.Event;
import org.apache.commons.lang3.tuple.Pair;

import javax.annotation.Nonnull;
import java.util.List;

public class TurtlePlaceCommand implements ITurtleCommand
{
    private final InteractDirection m_direction;
    private final Object[] m_extraArguments;

    public TurtlePlaceCommand( InteractDirection direction, Object[] arguments )
    {
        m_direction = direction;
        m_extraArguments = arguments;
    }

    @Nonnull
    @Override
    public TurtleCommandResult execute( @Nonnull ITurtleAccess turtle )
    {
        // Get thing to place
        ItemStack stack = turtle.getInventory().getItem( turtle.getSelectedSlot() );
        if( stack.isEmpty() )
        {
            return TurtleCommandResult.failure( "No items to place" );
        }

        // Remember old block
        Direction direction = m_direction.toWorldDir( turtle );
        BlockPos coordinates = turtle.getPosition().relative( direction );

        // Create a fake player, and orient it appropriately
        BlockPos playerPosition = turtle.getPosition().relative( direction );
        TurtlePlayer turtlePlayer = createPlayer( turtle, playerPosition, direction );

        TurtleBlockEvent.Place place = new TurtleBlockEvent.Place( turtle, turtlePlayer, turtle.getWorld(), coordinates, stack );
        if( MinecraftForge.EVENT_BUS.post( place ) )
        {
            return TurtleCommandResult.failure( place.getFailureMessage() );
        }

        // Do the deploying
        String[] errorMessage = new String[1];
        ItemStack remainder = deploy( stack, turtle, turtlePlayer, direction, m_extraArguments, errorMessage );
        if( remainder != stack )
        {
            // Put the remaining items back
            turtle.getInventory().setItem( turtle.getSelectedSlot(), remainder );
            turtle.getInventory().setChanged();

            // Animate and return success
            turtle.playAnimation( TurtleAnimation.WAIT );
            return TurtleCommandResult.success();
        }
        else
        {
            if( errorMessage[0] != null )
            {
                return TurtleCommandResult.failure( errorMessage[0] );
            }
            else if( stack.getItem() instanceof BlockItem )
            {
                return TurtleCommandResult.failure( "Cannot place block here" );
            }
            else
            {
                return TurtleCommandResult.failure( "Cannot place item here" );
            }
        }
    }

    public static ItemStack deploy( @Nonnull ItemStack stack, ITurtleAccess turtle, Direction direction, Object[] extraArguments, String[] outErrorMessage )
    {
        // Create a fake player, and orient it appropriately
        BlockPos playerPosition = turtle.getPosition().relative( direction );
        TurtlePlayer turtlePlayer = createPlayer( turtle, playerPosition, direction );

        return deploy( stack, turtle, turtlePlayer, direction, extraArguments, outErrorMessage );
    }

    public static ItemStack deploy( @Nonnull ItemStack stack, ITurtleAccess turtle, TurtlePlayer turtlePlayer, Direction direction, Object[] extraArguments, String[] outErrorMessage )
    {
        // Deploy on an entity
        ItemStack remainder = deployOnEntity( stack, turtle, turtlePlayer, direction, extraArguments, outErrorMessage );
        if( remainder != stack )
        {
            return remainder;
        }

        // Deploy on the block immediately in front
        BlockPos position = turtle.getPosition();
        BlockPos newPosition = position.relative( direction );
        remainder = deployOnBlock( stack, turtle, turtlePlayer, newPosition, direction.getOpposite(), extraArguments, true, outErrorMessage );
        if( remainder != stack )
        {
            return remainder;
        }

        // Deploy on the block one block away
        remainder = deployOnBlock( stack, turtle, turtlePlayer, newPosition.relative( direction ), direction.getOpposite(), extraArguments, false, outErrorMessage );
        if( remainder != stack )
        {
            return remainder;
        }

        if( direction.getAxis() != Direction.Axis.Y )
        {
            // Deploy down on the block in front
            remainder = deployOnBlock( stack, turtle, turtlePlayer, newPosition.below(), Direction.UP, extraArguments, false, outErrorMessage );
            if( remainder != stack )
            {
                return remainder;
            }
        }

        // Deploy back onto the turtle
        remainder = deployOnBlock( stack, turtle, turtlePlayer, position, direction, extraArguments, false, outErrorMessage );
        if( remainder != stack )
        {
            return remainder;
        }

        // If nothing worked, return the original stack unchanged
        return stack;
    }

    public static TurtlePlayer createPlayer( ITurtleAccess turtle, BlockPos position, Direction direction )
    {
        TurtlePlayer turtlePlayer = TurtlePlayer.get( turtle );
        orientPlayer( turtle, turtlePlayer, position, direction );
        return turtlePlayer;
    }

    private static void orientPlayer( ITurtleAccess turtle, TurtlePlayer turtlePlayer, BlockPos position, Direction direction )
    {
        double posX = position.getX() + 0.5;
        double posY = position.getY() + 0.5;
        double posZ = position.getZ() + 0.5;

        // Stop intersection with the turtle itself
        if( turtle.getPosition().equals( position ) )
        {
            posX += 0.48 * direction.getStepX();
            posY += 0.48 * direction.getStepY();
            posZ += 0.48 * direction.getStepZ();
        }

        if( direction.getAxis() != Direction.Axis.Y )
        {
            turtlePlayer.yRot = direction.toYRot();
            turtlePlayer.xRot = 0.0f;
        }
        else
        {
            turtlePlayer.yRot = turtle.getDirection().toYRot();
            turtlePlayer.xRot = DirectionUtil.toPitchAngle( direction );
        }

        turtlePlayer.setPosRaw( posX, posY, posZ );
        turtlePlayer.xo = posX;
        turtlePlayer.yo = posY;
        turtlePlayer.zo = posZ;
        turtlePlayer.xRotO = turtlePlayer.xRot;
        turtlePlayer.yRotO = turtlePlayer.yRot;

        turtlePlayer.yHeadRot = turtlePlayer.yRot;
        turtlePlayer.yHeadRotO = turtlePlayer.yHeadRot;
    }

    @Nonnull
    private static ItemStack deployOnEntity( @Nonnull ItemStack stack, final ITurtleAccess turtle, TurtlePlayer turtlePlayer, Direction direction, Object[] extraArguments, String[] outErrorMessage )
    {
        // See if there is an entity present
        final World world = turtle.getWorld();
        final BlockPos position = turtle.getPosition();
<<<<<<< HEAD
        Vector3d turtlePos = turtlePlayer.getPositionVec();
        Vector3d rayDir = turtlePlayer.getLook( 1.0f );
        Pair<Entity, Vector3d> hit = WorldUtil.rayTraceEntities( world, turtlePos, rayDir, 1.5 );
=======
        Vec3d turtlePos = turtlePlayer.position();
        Vec3d rayDir = turtlePlayer.getViewVector( 1.0f );
        Pair<Entity, Vec3d> hit = WorldUtil.rayTraceEntities( world, turtlePos, rayDir, 1.5 );
>>>>>>> 34b5ede3
        if( hit == null )
        {
            return stack;
        }

        // Load up the turtle's inventory
        ItemStack stackCopy = stack.copy();
        turtlePlayer.loadInventory( stackCopy );

        // Start claiming entity drops
        Entity hitEntity = hit.getKey();
        Vector3d hitPos = hit.getValue();
        DropConsumer.set(
            hitEntity,
            drop -> InventoryUtil.storeItems( drop, turtle.getItemHandler(), turtle.getSelectedSlot() )
        );

        // Place on the entity
        boolean placed = false;
        ActionResultType cancelResult = ForgeHooks.onInteractEntityAt( turtlePlayer, hitEntity, hitPos, Hand.MAIN_HAND );
        if( cancelResult == null )
        {
            cancelResult = hitEntity.interactAt( turtlePlayer, hitPos, Hand.MAIN_HAND );
        }

        if( cancelResult.isSuccessOrConsume() )
        {
            placed = true;
        }
        else
        {
            // See EntityPlayer.interactOn
            cancelResult = ForgeHooks.onInteractEntity( turtlePlayer, hitEntity, Hand.MAIN_HAND );
            if( cancelResult != null && cancelResult.isSuccessOrConsume() )
            {
                placed = true;
            }
            else if( cancelResult == null )
            {
<<<<<<< HEAD
                if( hitEntity.processInitialInteract( turtlePlayer, Hand.MAIN_HAND ) == ActionResultType.CONSUME )
=======
                if( hitEntity.interact( turtlePlayer, Hand.MAIN_HAND ) )
>>>>>>> 34b5ede3
                {
                    placed = true;
                }
                else if( hitEntity instanceof LivingEntity )
                {
<<<<<<< HEAD
                    placed = stackCopy.interactWithEntity( turtlePlayer, (LivingEntity) hitEntity, Hand.MAIN_HAND ).isSuccessOrConsume();
=======
                    placed = stackCopy.interactEnemy( turtlePlayer, (LivingEntity) hitEntity, Hand.MAIN_HAND );
>>>>>>> 34b5ede3
                    if( placed ) turtlePlayer.loadInventory( stackCopy );
                }
            }
        }

        // Stop claiming drops
        List<ItemStack> remainingDrops = DropConsumer.clear();
        for( ItemStack remaining : remainingDrops )
        {
            WorldUtil.dropItemStack( remaining, world, position, turtle.getDirection().getOpposite() );
        }

        // Put everything we collected into the turtles inventory, then return
        ItemStack remainder = turtlePlayer.unloadInventory( turtle );
        if( !placed && ItemStack.matches( stack, remainder ) )
        {
            return stack;
        }
        else if( !remainder.isEmpty() )
        {
            return remainder;
        }
        else
        {
            return ItemStack.EMPTY;
        }
    }

    private static boolean canDeployOnBlock( @Nonnull BlockItemUseContext context, ITurtleAccess turtle, TurtlePlayer player, BlockPos position, Direction side, boolean allowReplaceable, String[] outErrorMessage )
    {
        World world = turtle.getWorld();
        if( !World.isInWorldBounds( position ) || world.isEmptyBlock( position ) ||
            (context.getItemInHand().getItem() instanceof BlockItem && WorldUtil.isLiquidBlock( world, position )) )
        {
            return false;
        }

        BlockState state = world.getBlockState( position );

        boolean replaceable = state.canBeReplaced( context );
        if( !allowReplaceable && replaceable ) return false;

        if( ComputerCraft.turtlesObeyBlockProtection )
        {
            // Check spawn protection
            boolean editable = replaceable
                ? TurtlePermissions.isBlockEditable( world, position, player )
                : TurtlePermissions.isBlockEditable( world, position.relative( side ), player );
            if( !editable )
            {
                if( outErrorMessage != null ) outErrorMessage[0] = "Cannot place in protected area";
                return false;
            }
        }

        return true;
    }

    @Nonnull
    private static ItemStack deployOnBlock( @Nonnull ItemStack stack, ITurtleAccess turtle, TurtlePlayer turtlePlayer, BlockPos position, Direction side, Object[] extraArguments, boolean allowReplace, String[] outErrorMessage )
    {
        // Re-orient the fake player
        Direction playerDir = side.getOpposite();
        BlockPos playerPosition = position.relative( side );
        orientPlayer( turtle, turtlePlayer, playerPosition, playerDir );

        ItemStack stackCopy = stack.copy();
        turtlePlayer.loadInventory( stackCopy );

        // Calculate where the turtle would hit the block
        float hitX = 0.5f + side.getStepX() * 0.5f;
        float hitY = 0.5f + side.getStepY() * 0.5f;
        float hitZ = 0.5f + side.getStepZ() * 0.5f;
        if( Math.abs( hitY - 0.5f ) < 0.01f )
        {
            hitY = 0.45f;
        }

        // Check if there's something suitable to place onto
        BlockRayTraceResult hit = new BlockRayTraceResult( new Vector3d( hitX, hitY, hitZ ), side, position, false );
        ItemUseContext context = new ItemUseContext( turtlePlayer, Hand.MAIN_HAND, hit );
        if( !canDeployOnBlock( new BlockItemUseContext( context ), turtle, turtlePlayer, position, side, allowReplace, outErrorMessage ) )
        {
            return stack;
        }

        // Load up the turtle's inventory
        Item item = stack.getItem();

        // Do the deploying (put everything in the players inventory)
        boolean placed = false;
        TileEntity existingTile = turtle.getWorld().getBlockEntity( position );

        // See PlayerInteractionManager.processRightClickBlock
        PlayerInteractEvent.RightClickBlock event = ForgeHooks.onRightClickBlock( turtlePlayer, Hand.MAIN_HAND, position, hit );
        if( !event.isCanceled() )
        {
            if( item.onItemUseFirst( stack, context ).isSuccessOrConsume() )
            {
                placed = true;
                turtlePlayer.loadInventory( stackCopy );
            }
<<<<<<< HEAD
            else if( event.getUseItem() != Event.Result.DENY && stackCopy.onItemUse( context ).isSuccessOrConsume() )
=======
            else if( event.getUseItem() != Event.Result.DENY &&
                stackCopy.useOn( context ) == ActionResultType.SUCCESS )
>>>>>>> 34b5ede3
            {
                placed = true;
                turtlePlayer.loadInventory( stackCopy );
            }
        }

        if( !placed && (item instanceof BucketItem || item instanceof BoatItem || item instanceof LilyPadItem || item instanceof GlassBottleItem) )
        {
            ActionResultType actionResult = ForgeHooks.onItemRightClick( turtlePlayer, Hand.MAIN_HAND );
            if( actionResult != null && actionResult.isSuccessOrConsume() )
            {
                placed = true;
            }
            else if( actionResult == null )
            {
<<<<<<< HEAD
                ActionResult<ItemStack> result = stackCopy.useItemRightClick( turtle.getWorld(), turtlePlayer, Hand.MAIN_HAND );
                if( result.getType().isSuccessOrConsume() && !ItemStack.areItemStacksEqual( stack, result.getResult() ) )
=======
                ActionResult<ItemStack> result = stackCopy.use( turtle.getWorld(), turtlePlayer, Hand.MAIN_HAND );
                if( result.getResult() == ActionResultType.SUCCESS && !ItemStack.matches( stack, result.getObject() ) )
>>>>>>> 34b5ede3
                {
                    placed = true;
                    turtlePlayer.loadInventory( result.getObject() );
                }
            }
        }

        // Set text on signs
        if( placed && item instanceof SignItem )
        {
            if( extraArguments != null && extraArguments.length >= 1 && extraArguments[0] instanceof String )
            {
                World world = turtle.getWorld();
                TileEntity tile = world.getBlockEntity( position );
                if( tile == null || tile == existingTile )
                {
                    tile = world.getBlockEntity( position.relative( side ) );
                }
                if( tile instanceof SignTileEntity )
                {
                    SignTileEntity signTile = (SignTileEntity) tile;
                    String s = (String) extraArguments[0];
                    String[] split = s.split( "\n" );
                    int firstLine = split.length <= 2 ? 1 : 0;
<<<<<<< HEAD
                    for( int i = 0; i < 4; i++ )
=======
                    for( int i = 0; i < signTile.messages.length; i++ )
>>>>>>> 34b5ede3
                    {
                        if( i >= firstLine && i < firstLine + split.length )
                        {
                            if( split[i - firstLine].length() > 15 )
                            {
<<<<<<< HEAD
                                signTile.setText( i, new StringTextComponent( split[i - firstLine].substring( 0, 15 ) ) );
                            }
                            else
                            {
                                signTile.setText( i, new StringTextComponent( split[i - firstLine] ) );
=======
                                signTile.messages[i] = new StringTextComponent( split[i - firstLine].substring( 0, 15 ) );
                            }
                            else
                            {
                                signTile.messages[i] = new StringTextComponent( split[i - firstLine] );
>>>>>>> 34b5ede3
                            }
                        }
                        else
                        {
<<<<<<< HEAD
                            signTile.setText( i, new StringTextComponent( "" ) );
=======
                            signTile.messages[i] = new StringTextComponent( "" );
>>>>>>> 34b5ede3
                        }
                    }
                    signTile.setChanged();
                    world.sendBlockUpdated( tile.getBlockPos(), tile.getBlockState(), tile.getBlockState(), 3 );
                }
            }
        }

        // Put everything we collected into the turtles inventory, then return
        ItemStack remainder = turtlePlayer.unloadInventory( turtle );
        if( !placed && ItemStack.matches( stack, remainder ) )
        {
            return stack;
        }
        else if( !remainder.isEmpty() )
        {
            return remainder;
        }
        else
        {
            return ItemStack.EMPTY;
        }
    }
}<|MERGE_RESOLUTION|>--- conflicted
+++ resolved
@@ -210,15 +210,9 @@
         // See if there is an entity present
         final World world = turtle.getWorld();
         final BlockPos position = turtle.getPosition();
-<<<<<<< HEAD
-        Vector3d turtlePos = turtlePlayer.getPositionVec();
-        Vector3d rayDir = turtlePlayer.getLook( 1.0f );
+        Vector3d turtlePos = turtlePlayer.position();
+        Vector3d rayDir = turtlePlayer.getViewVector( 1.0f );
         Pair<Entity, Vector3d> hit = WorldUtil.rayTraceEntities( world, turtlePos, rayDir, 1.5 );
-=======
-        Vec3d turtlePos = turtlePlayer.position();
-        Vec3d rayDir = turtlePlayer.getViewVector( 1.0f );
-        Pair<Entity, Vec3d> hit = WorldUtil.rayTraceEntities( world, turtlePos, rayDir, 1.5 );
->>>>>>> 34b5ede3
         if( hit == null )
         {
             return stack;
@@ -244,7 +238,7 @@
             cancelResult = hitEntity.interactAt( turtlePlayer, hitPos, Hand.MAIN_HAND );
         }
 
-        if( cancelResult.isSuccessOrConsume() )
+        if( cancelResult.consumesAction() )
         {
             placed = true;
         }
@@ -252,27 +246,19 @@
         {
             // See EntityPlayer.interactOn
             cancelResult = ForgeHooks.onInteractEntity( turtlePlayer, hitEntity, Hand.MAIN_HAND );
-            if( cancelResult != null && cancelResult.isSuccessOrConsume() )
+            if( cancelResult != null && cancelResult.consumesAction() )
             {
                 placed = true;
             }
             else if( cancelResult == null )
             {
-<<<<<<< HEAD
-                if( hitEntity.processInitialInteract( turtlePlayer, Hand.MAIN_HAND ) == ActionResultType.CONSUME )
-=======
-                if( hitEntity.interact( turtlePlayer, Hand.MAIN_HAND ) )
->>>>>>> 34b5ede3
+                if( hitEntity.interact( turtlePlayer, Hand.MAIN_HAND ) == ActionResultType.CONSUME )
                 {
                     placed = true;
                 }
                 else if( hitEntity instanceof LivingEntity )
                 {
-<<<<<<< HEAD
-                    placed = stackCopy.interactWithEntity( turtlePlayer, (LivingEntity) hitEntity, Hand.MAIN_HAND ).isSuccessOrConsume();
-=======
-                    placed = stackCopy.interactEnemy( turtlePlayer, (LivingEntity) hitEntity, Hand.MAIN_HAND );
->>>>>>> 34b5ede3
+                    placed = stackCopy.interactLivingEntity( turtlePlayer, (LivingEntity) hitEntity, Hand.MAIN_HAND ).consumesAction();
                     if( placed ) turtlePlayer.loadInventory( stackCopy );
                 }
             }
@@ -370,17 +356,12 @@
         PlayerInteractEvent.RightClickBlock event = ForgeHooks.onRightClickBlock( turtlePlayer, Hand.MAIN_HAND, position, hit );
         if( !event.isCanceled() )
         {
-            if( item.onItemUseFirst( stack, context ).isSuccessOrConsume() )
+            if( item.onItemUseFirst( stack, context ).consumesAction() )
             {
                 placed = true;
                 turtlePlayer.loadInventory( stackCopy );
             }
-<<<<<<< HEAD
-            else if( event.getUseItem() != Event.Result.DENY && stackCopy.onItemUse( context ).isSuccessOrConsume() )
-=======
-            else if( event.getUseItem() != Event.Result.DENY &&
-                stackCopy.useOn( context ) == ActionResultType.SUCCESS )
->>>>>>> 34b5ede3
+            else if( event.getUseItem() != Event.Result.DENY && stackCopy.useOn( context ).consumesAction() )
             {
                 placed = true;
                 turtlePlayer.loadInventory( stackCopy );
@@ -390,19 +371,14 @@
         if( !placed && (item instanceof BucketItem || item instanceof BoatItem || item instanceof LilyPadItem || item instanceof GlassBottleItem) )
         {
             ActionResultType actionResult = ForgeHooks.onItemRightClick( turtlePlayer, Hand.MAIN_HAND );
-            if( actionResult != null && actionResult.isSuccessOrConsume() )
+            if( actionResult != null && actionResult.consumesAction() )
             {
                 placed = true;
             }
             else if( actionResult == null )
             {
-<<<<<<< HEAD
-                ActionResult<ItemStack> result = stackCopy.useItemRightClick( turtle.getWorld(), turtlePlayer, Hand.MAIN_HAND );
-                if( result.getType().isSuccessOrConsume() && !ItemStack.areItemStacksEqual( stack, result.getResult() ) )
-=======
                 ActionResult<ItemStack> result = stackCopy.use( turtle.getWorld(), turtlePlayer, Hand.MAIN_HAND );
-                if( result.getResult() == ActionResultType.SUCCESS && !ItemStack.matches( stack, result.getObject() ) )
->>>>>>> 34b5ede3
+                if( result.getResult().consumesAction() && !ItemStack.matches( stack, result.getObject() ) )
                 {
                     placed = true;
                     turtlePlayer.loadInventory( result.getObject() );
@@ -427,38 +403,22 @@
                     String s = (String) extraArguments[0];
                     String[] split = s.split( "\n" );
                     int firstLine = split.length <= 2 ? 1 : 0;
-<<<<<<< HEAD
                     for( int i = 0; i < 4; i++ )
-=======
-                    for( int i = 0; i < signTile.messages.length; i++ )
->>>>>>> 34b5ede3
                     {
                         if( i >= firstLine && i < firstLine + split.length )
                         {
                             if( split[i - firstLine].length() > 15 )
                             {
-<<<<<<< HEAD
-                                signTile.setText( i, new StringTextComponent( split[i - firstLine].substring( 0, 15 ) ) );
+                                signTile.setMessage( i, new StringTextComponent( split[i - firstLine].substring( 0, 15 ) ) );
                             }
                             else
                             {
-                                signTile.setText( i, new StringTextComponent( split[i - firstLine] ) );
-=======
-                                signTile.messages[i] = new StringTextComponent( split[i - firstLine].substring( 0, 15 ) );
-                            }
-                            else
-                            {
-                                signTile.messages[i] = new StringTextComponent( split[i - firstLine] );
->>>>>>> 34b5ede3
+                                signTile.setMessage( i, new StringTextComponent( split[i - firstLine] ) );
                             }
                         }
                         else
                         {
-<<<<<<< HEAD
-                            signTile.setText( i, new StringTextComponent( "" ) );
-=======
-                            signTile.messages[i] = new StringTextComponent( "" );
->>>>>>> 34b5ede3
+                            signTile.setMessage( i, new StringTextComponent( "" ) );
                         }
                     }
                     signTile.setChanged();
