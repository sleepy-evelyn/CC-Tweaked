/*
 * This file is part of ComputerCraft - http://www.computercraft.info
 * Copyright Daniel Ratcliffe, 2011-2020. Do not distribute without permission.
 * Send enquiries to dratcliffe@gmail.com
 */
package dan200.computercraft.shared.turtle.items;

import dan200.computercraft.ComputerCraft;
import dan200.computercraft.api.turtle.ITurtleAccess;
import dan200.computercraft.api.turtle.ITurtleUpgrade;
import dan200.computercraft.api.turtle.TurtleSide;
import dan200.computercraft.shared.computer.core.ComputerFamily;
import dan200.computercraft.shared.turtle.blocks.ITurtleTile;
import net.minecraft.item.ItemStack;
import net.minecraft.util.ResourceLocation;

import javax.annotation.Nonnull;

public final class TurtleItemFactory
{
    private TurtleItemFactory() {}

    @Nonnull
    public static ItemStack create( ITurtleTile turtle )
    {
<<<<<<< HEAD
        ITurtleUpgrade leftUpgrade = turtle.getAccess().getUpgrade( TurtleSide.LEFT );
        ITurtleUpgrade rightUpgrade = turtle.getAccess().getUpgrade( TurtleSide.RIGHT );
=======
        ITurtleAccess access = turtle.getAccess();
>>>>>>> c28b4688

        return create(
            turtle.getComputerID(), turtle.getLabel(), turtle.getColour(), turtle.getFamily(),
            access.getUpgrade( TurtleSide.Left ), access.getUpgrade( TurtleSide.Right ),
            access.getFuelLevel(), turtle.getOverlay()
        );
    }

    @Nonnull
    public static ItemStack create( int id, String label, int colour, ComputerFamily family, ITurtleUpgrade leftUpgrade, ITurtleUpgrade rightUpgrade, int fuelLevel, ResourceLocation overlay )
    {
        switch( family )
        {
            case NORMAL:
                return ComputerCraft.Items.turtleNormal.create( id, label, colour, leftUpgrade, rightUpgrade, fuelLevel, overlay );
            case ADVANCED:
                return ComputerCraft.Items.turtleAdvanced.create( id, label, colour, leftUpgrade, rightUpgrade, fuelLevel, overlay );
            default:
                return ItemStack.EMPTY;
        }
    }
}<|MERGE_RESOLUTION|>--- conflicted
+++ resolved
@@ -23,16 +23,11 @@
     @Nonnull
     public static ItemStack create( ITurtleTile turtle )
     {
-<<<<<<< HEAD
-        ITurtleUpgrade leftUpgrade = turtle.getAccess().getUpgrade( TurtleSide.LEFT );
-        ITurtleUpgrade rightUpgrade = turtle.getAccess().getUpgrade( TurtleSide.RIGHT );
-=======
         ITurtleAccess access = turtle.getAccess();
->>>>>>> c28b4688
 
         return create(
             turtle.getComputerID(), turtle.getLabel(), turtle.getColour(), turtle.getFamily(),
-            access.getUpgrade( TurtleSide.Left ), access.getUpgrade( TurtleSide.Right ),
+            access.getUpgrade( TurtleSide.LEFT ), access.getUpgrade( TurtleSide.RIGHT ),
             access.getFuelLevel(), turtle.getOverlay()
         );
     }
