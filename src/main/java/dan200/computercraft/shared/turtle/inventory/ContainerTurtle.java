/*
 * This file is part of ComputerCraft - http://www.computercraft.info
 * Copyright Daniel Ratcliffe, 2011-2022. Do not distribute without permission.
 * Send enquiries to dratcliffe@gmail.com
 */
package dan200.computercraft.shared.turtle.inventory;

import dan200.computercraft.client.gui.widgets.ComputerSidebar;
import dan200.computercraft.shared.Registry;
import dan200.computercraft.shared.computer.core.ComputerFamily;
import dan200.computercraft.shared.computer.core.ServerComputer;
import dan200.computercraft.shared.computer.inventory.ContainerComputerBase;
import dan200.computercraft.shared.network.container.ComputerContainerData;
import dan200.computercraft.shared.turtle.blocks.TileTurtle;
import dan200.computercraft.shared.turtle.core.TurtleBrain;
import dan200.computercraft.shared.util.SingleIntArray;
import net.minecraft.world.Container;
import net.minecraft.world.SimpleContainer;
import net.minecraft.world.entity.player.Inventory;
import net.minecraft.world.entity.player.Player;
import net.minecraft.world.inventory.ContainerData;
import net.minecraft.world.inventory.SimpleContainerData;
import net.minecraft.world.inventory.Slot;
import net.minecraft.world.item.ItemStack;

import javax.annotation.Nonnull;
import javax.annotation.Nullable;
import java.util.function.Predicate;

public final class ContainerTurtle extends ContainerComputerBase
{
    public static final int BORDER = 8;
    public static final int PLAYER_START_Y = 134;
    public static final int TURTLE_START_X = ComputerSidebar.WIDTH + 175;
    public static final int PLAYER_START_X = ComputerSidebar.WIDTH + BORDER;

<<<<<<< HEAD
    private final ContainerData properties;

    private ContainerTurtle(
        int id, Predicate<Player> canUse, IComputer computer, ComputerFamily family,
        Inventory playerInventory, Container inventory, ContainerData properties
=======
    private final IIntArray data;

    private ContainerTurtle(
        int id, Predicate<PlayerEntity> canUse, ComputerFamily family, @Nullable ServerComputer computer, @Nullable ComputerContainerData menuData,
        PlayerInventory playerInventory, IInventory inventory, IIntArray data
>>>>>>> 562f224c
    )
    {
        super( Registry.ModContainers.TURTLE.get(), id, canUse, family, computer, menuData );
        this.data = data;
        addDataSlots( data );

        // Turtle inventory
        for( int y = 0; y < 4; y++ )
        {
            for( int x = 0; x < 4; x++ )
            {
                addSlot( new Slot( inventory, x + y * 4, TURTLE_START_X + 1 + x * 18, PLAYER_START_Y + 1 + y * 18 ) );
            }
        }

        // Player inventory
        for( int y = 0; y < 3; y++ )
        {
            for( int x = 0; x < 9; x++ )
            {
                addSlot( new Slot( playerInventory, x + y * 9 + 9, PLAYER_START_X + x * 18, PLAYER_START_Y + 1 + y * 18 ) );
            }
        }

        // Player hotbar
        for( int x = 0; x < 9; x++ )
        {
            addSlot( new Slot( playerInventory, x, PLAYER_START_X + x * 18, PLAYER_START_Y + 3 * 18 + 5 ) );
        }
    }

<<<<<<< HEAD
    public ContainerTurtle( int id, Inventory player, TurtleBrain turtle )
=======
    public static ContainerTurtle ofBrain( int id, PlayerInventory player, TurtleBrain turtle )
>>>>>>> 562f224c
    {
        return new ContainerTurtle(
            // Laziness in turtle.getOwner() is important here!
            id, p -> turtle.getOwner().stillValid( p ), turtle.getFamily(), turtle.getOwner().createServerComputer(), null,
            player, turtle.getInventory(), (SingleIntArray) turtle::getSelectedSlot
        );
    }

<<<<<<< HEAD
    public ContainerTurtle( int id, Inventory player, ComputerContainerData data )
    {
        this(
            id, x -> true, getComputer( player, data ), data.getFamily(),
            player, new SimpleContainer( TileTurtle.INVENTORY_SIZE ), new SimpleContainerData( 1 )
=======
    public static ContainerTurtle ofMenuData( int id, PlayerInventory player, ComputerContainerData data )
    {
        return new ContainerTurtle(
            id, x -> true, data.family(), null, data, player, new Inventory( TileTurtle.INVENTORY_SIZE ), new IntArray( 1 )
>>>>>>> 562f224c
        );
    }

    public int getSelectedSlot()
    {
        return data.get( 0 );
    }

    @Nonnull
    private ItemStack tryItemMerge( Player player, int slotNum, int firstSlot, int lastSlot, boolean reverse )
    {
        Slot slot = slots.get( slotNum );
        ItemStack originalStack = ItemStack.EMPTY;
        if( slot != null && slot.hasItem() )
        {
            ItemStack clickedStack = slot.getItem();
            originalStack = clickedStack.copy();
            if( !moveItemStackTo( clickedStack, firstSlot, lastSlot, reverse ) )
            {
                return ItemStack.EMPTY;
            }

            if( clickedStack.isEmpty() )
            {
                slot.set( ItemStack.EMPTY );
            }
            else
            {
                slot.setChanged();
            }

            if( clickedStack.getCount() != originalStack.getCount() )
            {
                slot.onTake( player, clickedStack );
            }
            else
            {
                return ItemStack.EMPTY;
            }
        }
        return originalStack;
    }

    @Nonnull
    @Override
    public ItemStack quickMoveStack( @Nonnull Player player, int slotNum )
    {
        if( slotNum >= 0 && slotNum < 16 )
        {
            return tryItemMerge( player, slotNum, 16, 52, true );
        }
        else if( slotNum >= 16 )
        {
            return tryItemMerge( player, slotNum, 0, 16, false );
        }
        return ItemStack.EMPTY;
    }
}<|MERGE_RESOLUTION|>--- conflicted
+++ resolved
@@ -34,19 +34,11 @@
     public static final int TURTLE_START_X = ComputerSidebar.WIDTH + 175;
     public static final int PLAYER_START_X = ComputerSidebar.WIDTH + BORDER;
 
-<<<<<<< HEAD
-    private final ContainerData properties;
+    private final ContainerData data;
 
     private ContainerTurtle(
-        int id, Predicate<Player> canUse, IComputer computer, ComputerFamily family,
-        Inventory playerInventory, Container inventory, ContainerData properties
-=======
-    private final IIntArray data;
-
-    private ContainerTurtle(
-        int id, Predicate<PlayerEntity> canUse, ComputerFamily family, @Nullable ServerComputer computer, @Nullable ComputerContainerData menuData,
-        PlayerInventory playerInventory, IInventory inventory, IIntArray data
->>>>>>> 562f224c
+        int id, Predicate<Player> canUse, ComputerFamily family, @Nullable ServerComputer computer, @Nullable ComputerContainerData menuData,
+        Inventory playerInventory, Container inventory, ContainerData data
     )
     {
         super( Registry.ModContainers.TURTLE.get(), id, canUse, family, computer, menuData );
@@ -78,11 +70,7 @@
         }
     }
 
-<<<<<<< HEAD
-    public ContainerTurtle( int id, Inventory player, TurtleBrain turtle )
-=======
-    public static ContainerTurtle ofBrain( int id, PlayerInventory player, TurtleBrain turtle )
->>>>>>> 562f224c
+    public static ContainerTurtle ofBrain( int id, Inventory player, TurtleBrain turtle )
     {
         return new ContainerTurtle(
             // Laziness in turtle.getOwner() is important here!
@@ -91,18 +79,10 @@
         );
     }
 
-<<<<<<< HEAD
-    public ContainerTurtle( int id, Inventory player, ComputerContainerData data )
-    {
-        this(
-            id, x -> true, getComputer( player, data ), data.getFamily(),
-            player, new SimpleContainer( TileTurtle.INVENTORY_SIZE ), new SimpleContainerData( 1 )
-=======
-    public static ContainerTurtle ofMenuData( int id, PlayerInventory player, ComputerContainerData data )
+    public static ContainerTurtle ofMenuData( int id, Inventory player, ComputerContainerData data )
     {
         return new ContainerTurtle(
-            id, x -> true, data.family(), null, data, player, new Inventory( TileTurtle.INVENTORY_SIZE ), new IntArray( 1 )
->>>>>>> 562f224c
+            id, x -> true, data.family(), null, data, player, new SimpleContainer( TileTurtle.INVENTORY_SIZE ), new SimpleContainerData( 1 )
         );
     }
 
