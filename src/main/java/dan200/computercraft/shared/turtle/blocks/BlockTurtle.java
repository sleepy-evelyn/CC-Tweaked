/*
 * This file is part of ComputerCraft - http://www.computercraft.info
 * Copyright Daniel Ratcliffe, 2011-2021. Do not distribute without permission.
 * Send enquiries to dratcliffe@gmail.com
 */
package dan200.computercraft.shared.turtle.blocks;

import dan200.computercraft.api.turtle.TurtleSide;
import dan200.computercraft.shared.computer.blocks.BlockComputerBase;
import dan200.computercraft.shared.computer.blocks.TileComputerBase;
import dan200.computercraft.shared.computer.core.ComputerFamily;
import dan200.computercraft.shared.turtle.core.TurtleBrain;
import dan200.computercraft.shared.turtle.items.ITurtleItem;
import dan200.computercraft.shared.turtle.items.TurtleItemFactory;
import net.minecraft.block.Block;
import net.minecraft.block.BlockRenderType;
import net.minecraft.block.BlockState;
import net.minecraft.block.IWaterLoggable;
import net.minecraft.entity.Entity;
import net.minecraft.entity.LivingEntity;
import net.minecraft.entity.player.PlayerEntity;
import net.minecraft.entity.projectile.DamagingProjectileEntity;
import net.minecraft.fluid.FluidState;
import net.minecraft.item.BlockItemUseContext;
import net.minecraft.item.ItemStack;
import net.minecraft.state.DirectionProperty;
import net.minecraft.state.StateContainer;
import net.minecraft.state.properties.BlockStateProperties;
import net.minecraft.tileentity.TileEntity;
import net.minecraft.tileentity.TileEntityType;
import net.minecraft.util.Direction;
import net.minecraft.util.ResourceLocation;
import net.minecraft.util.math.BlockPos;
import net.minecraft.util.math.shapes.ISelectionContext;
import net.minecraft.util.math.shapes.VoxelShape;
import net.minecraft.util.math.shapes.VoxelShapes;
import net.minecraft.util.math.vector.Vector3d;
import net.minecraft.world.Explosion;
import net.minecraft.world.IBlockReader;
import net.minecraft.world.IWorld;
import net.minecraft.world.World;
import net.minecraftforge.fml.RegistryObject;

import javax.annotation.Nonnull;
import javax.annotation.Nullable;

import static dan200.computercraft.shared.util.WaterloggableHelpers.*;
import static net.minecraft.state.properties.BlockStateProperties.WATERLOGGED;

import net.minecraft.block.Block.Properties;

public class BlockTurtle extends BlockComputerBase<TileTurtle> implements IWaterLoggable
{
    public static final DirectionProperty FACING = BlockStateProperties.HORIZONTAL_FACING;

    private static final VoxelShape DEFAULT_SHAPE = VoxelShapes.box(
        0.125, 0.125, 0.125,
        0.875, 0.875, 0.875
    );

    public BlockTurtle( Properties settings, ComputerFamily family, RegistryObject<? extends TileEntityType<? extends TileTurtle>> type )
    {
        super( settings, family, type );
        registerDefaultState( getStateDefinition().any()
            .setValue( FACING, Direction.NORTH )
            .setValue( WATERLOGGED, false )
        );
    }

    @Override
    protected void createBlockStateDefinition( StateContainer.Builder<Block, BlockState> builder )
    {
        builder.add( FACING, WATERLOGGED );
    }

    @Nonnull
    @Override
    @Deprecated
    public BlockRenderType getRenderShape( @Nonnull BlockState state )
    {
        return BlockRenderType.ENTITYBLOCK_ANIMATED;
    }

    @Nonnull
    @Override
    @Deprecated
    public VoxelShape getShape( @Nonnull BlockState state, IBlockReader world, @Nonnull BlockPos pos, @Nonnull ISelectionContext context )
    {
<<<<<<< HEAD
        TileEntity tile = world.getTileEntity( pos );
        Vector3d offset = tile instanceof TileTurtle ? ((TileTurtle) tile).getRenderOffset( 1.0f ) : Vector3d.ZERO;
        return offset.equals( Vector3d.ZERO ) ? DEFAULT_SHAPE : DEFAULT_SHAPE.withOffset( offset.x, offset.y, offset.z );
=======
        TileEntity tile = world.getBlockEntity( pos );
        Vec3d offset = tile instanceof TileTurtle ? ((TileTurtle) tile).getRenderOffset( 1.0f ) : Vec3d.ZERO;
        return offset.equals( Vec3d.ZERO ) ? DEFAULT_SHAPE : DEFAULT_SHAPE.move( offset.x, offset.y, offset.z );
>>>>>>> 34b5ede3
    }

    @Nullable
    @Override
    public BlockState getStateForPlacement( BlockItemUseContext placement )
    {
        return defaultBlockState()
            .setValue( FACING, placement.getHorizontalDirection() )
            .setValue( WATERLOGGED, getWaterloggedStateForPlacement( placement ) );
    }

    @Nonnull
    @Override
    @Deprecated
    public FluidState getFluidState( @Nonnull BlockState state )
    {
        return getWaterloggedFluidState( state );
    }

    @Nonnull
    @Override
    @Deprecated
    public BlockState updateShape( @Nonnull BlockState state, @Nonnull Direction side, @Nonnull BlockState otherState, @Nonnull IWorld world, @Nonnull BlockPos pos, @Nonnull BlockPos otherPos )
    {
        updateWaterloggedPostPlacement( state, world, pos );
        return state;
    }

    @Override
    public void setPlacedBy( @Nonnull World world, @Nonnull BlockPos pos, @Nonnull BlockState state, @Nullable LivingEntity player, @Nonnull ItemStack stack )
    {
        super.setPlacedBy( world, pos, state, player, stack );

        TileEntity tile = world.getBlockEntity( pos );
        if( !world.isClientSide && tile instanceof TileTurtle )
        {
            TileTurtle turtle = (TileTurtle) tile;

            if( player instanceof PlayerEntity )
            {
                ((TileTurtle) tile).setOwningPlayer( ((PlayerEntity) player).getGameProfile() );
            }

            if( stack.getItem() instanceof ITurtleItem )
            {
                ITurtleItem item = (ITurtleItem) stack.getItem();

                // Set Upgrades
                for( TurtleSide side : TurtleSide.values() )
                {
                    turtle.getAccess().setUpgrade( side, item.getUpgrade( stack, side ) );
                }

                turtle.getAccess().setFuelLevel( item.getFuelLevel( stack ) );

                // Set colour
                int colour = item.getColour( stack );
                if( colour != -1 ) turtle.getAccess().setColour( colour );

                // Set overlay
                ResourceLocation overlay = item.getOverlay( stack );
                if( overlay != null ) ((TurtleBrain) turtle.getAccess()).setOverlay( overlay );
            }
        }
    }

    @Override
    public float getExplosionResistance( BlockState state, IBlockReader world, BlockPos pos, Explosion explosion )
    {
        Entity exploder = explosion.getExploder();
        if( getFamily() == ComputerFamily.ADVANCED || exploder instanceof LivingEntity || exploder instanceof DamagingProjectileEntity )
        {
            return 2000;
        }

        return super.getExplosionResistance( state, world, pos, explosion );
    }

    @Nonnull
    @Override
    protected ItemStack getItem( TileComputerBase tile )
    {
        return tile instanceof TileTurtle ? TurtleItemFactory.create( (TileTurtle) tile ) : ItemStack.EMPTY;
    }
}<|MERGE_RESOLUTION|>--- conflicted
+++ resolved
@@ -47,7 +47,7 @@
 import static dan200.computercraft.shared.util.WaterloggableHelpers.*;
 import static net.minecraft.state.properties.BlockStateProperties.WATERLOGGED;
 
-import net.minecraft.block.Block.Properties;
+import net.minecraft.block.AbstractBlock.Properties;
 
 public class BlockTurtle extends BlockComputerBase<TileTurtle> implements IWaterLoggable
 {
@@ -86,15 +86,9 @@
     @Deprecated
     public VoxelShape getShape( @Nonnull BlockState state, IBlockReader world, @Nonnull BlockPos pos, @Nonnull ISelectionContext context )
     {
-<<<<<<< HEAD
-        TileEntity tile = world.getTileEntity( pos );
+        TileEntity tile = world.getBlockEntity( pos );
         Vector3d offset = tile instanceof TileTurtle ? ((TileTurtle) tile).getRenderOffset( 1.0f ) : Vector3d.ZERO;
-        return offset.equals( Vector3d.ZERO ) ? DEFAULT_SHAPE : DEFAULT_SHAPE.withOffset( offset.x, offset.y, offset.z );
-=======
-        TileEntity tile = world.getBlockEntity( pos );
-        Vec3d offset = tile instanceof TileTurtle ? ((TileTurtle) tile).getRenderOffset( 1.0f ) : Vec3d.ZERO;
-        return offset.equals( Vec3d.ZERO ) ? DEFAULT_SHAPE : DEFAULT_SHAPE.move( offset.x, offset.y, offset.z );
->>>>>>> 34b5ede3
+        return offset.equals( Vector3d.ZERO ) ? DEFAULT_SHAPE : DEFAULT_SHAPE.move( offset.x, offset.y, offset.z );
     }
 
     @Nullable
