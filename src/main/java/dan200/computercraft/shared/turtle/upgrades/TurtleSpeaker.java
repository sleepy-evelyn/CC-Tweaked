--- conflicted
+++ resolved
@@ -12,19 +12,11 @@
 import dan200.computercraft.api.turtle.TurtleSide;
 import dan200.computercraft.api.turtle.TurtleUpgradeType;
 import dan200.computercraft.shared.peripheral.speaker.UpgradeSpeakerPeripheral;
-<<<<<<< HEAD
 import net.minecraft.client.resources.model.ModelResourceLocation;
-import net.minecraft.core.BlockPos;
 import net.minecraft.resources.ResourceLocation;
 import net.minecraft.world.item.ItemStack;
 import net.minecraft.world.level.Level;
 import net.minecraft.world.phys.Vec3;
-=======
-import net.minecraft.client.renderer.model.ModelResourceLocation;
-import net.minecraft.util.ResourceLocation;
-import net.minecraft.util.math.vector.Vector3d;
-import net.minecraft.world.World;
->>>>>>> fccca22d
 import net.minecraftforge.api.distmarker.Dist;
 import net.minecraftforge.api.distmarker.OnlyIn;
 
@@ -54,12 +46,7 @@
         @Override
         public Vec3 getPosition()
         {
-<<<<<<< HEAD
-            BlockPos pos = turtle.getPosition();
-            return new Vec3( pos.getX() + 0.5, pos.getY() + 0.5, pos.getZ() + 0.5 );
-=======
-            return Vector3d.atCenterOf( turtle.getPosition() );
->>>>>>> fccca22d
+            return Vec3.atCenterOf( turtle.getPosition() );
         }
 
         @Override
