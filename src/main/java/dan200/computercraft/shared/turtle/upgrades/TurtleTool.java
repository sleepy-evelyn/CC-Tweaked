--- conflicted
+++ resolved
@@ -53,24 +53,14 @@
 
     public TurtleTool( ResourceLocation id, String adjective, Item item )
     {
-<<<<<<< HEAD
         super( id, TurtleUpgradeType.Tool, adjective, item );
-        m_item = new ItemStack( item );
-=======
-        super( id, legacyID, TurtleUpgradeType.Tool, adjective, item );
-        this.item = new ItemStack( item, 1, 0 );
->>>>>>> a0e7c4a7
+        this.item = new ItemStack( item );
     }
 
     public TurtleTool( ResourceLocation id, Item item )
     {
-<<<<<<< HEAD
         super( id, TurtleUpgradeType.Tool, item );
-        m_item = new ItemStack( item );
-=======
-        super( id, legacyID, TurtleUpgradeType.Tool, item );
-        this.item = new ItemStack( item, 1, 0 );
->>>>>>> a0e7c4a7
+        this.item = new ItemStack( item );
     }
 
     @Nonnull
@@ -87,11 +77,7 @@
         );
         Minecraft mc = Minecraft.getInstance();
         return Pair.of(
-<<<<<<< HEAD
-            mc.getItemRenderer().getItemModelMesher().getItemModel( m_item ),
-=======
-            mc.getRenderItem().getItemModelMesher().getItemModel( item ),
->>>>>>> a0e7c4a7
+            mc.getItemRenderer().getItemModelMesher().getItemModel( item ),
             transform
         );
     }
