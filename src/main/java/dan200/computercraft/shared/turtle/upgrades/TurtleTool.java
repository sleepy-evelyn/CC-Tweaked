/*
 * This file is part of ComputerCraft - http://www.computercraft.info
 * Copyright Daniel Ratcliffe, 2011-2021. Do not distribute without permission.
 * Send enquiries to dratcliffe@gmail.com
 */

package dan200.computercraft.shared.turtle.upgrades;

import dan200.computercraft.ComputerCraft;
import dan200.computercraft.api.client.TransformedModel;
import dan200.computercraft.api.turtle.*;
import dan200.computercraft.api.turtle.event.TurtleAttackEvent;
import dan200.computercraft.api.turtle.event.TurtleBlockEvent;
import dan200.computercraft.api.turtle.event.TurtleEvent;
import dan200.computercraft.fabric.mixininterface.IMatrix4f;
import dan200.computercraft.shared.TurtlePermissions;
import dan200.computercraft.shared.turtle.core.TurtleBrain;
import dan200.computercraft.shared.turtle.core.TurtlePlaceCommand;
import dan200.computercraft.shared.turtle.core.TurtlePlayer;
import dan200.computercraft.shared.util.DropConsumer;
import dan200.computercraft.shared.util.InventoryUtil;
import dan200.computercraft.shared.util.WorldUtil;
import net.fabricmc.api.EnvType;
import net.fabricmc.api.Environment;
import net.fabricmc.fabric.api.event.player.AttackEntityCallback;
import net.minecraft.block.Block;
import net.minecraft.block.BlockState;
import net.minecraft.block.Blocks;
import net.minecraft.block.entity.BlockEntity;
import net.minecraft.entity.Entity;
import net.minecraft.entity.attribute.EntityAttributes;
import net.minecraft.entity.damage.DamageSource;
import net.minecraft.entity.decoration.ArmorStandEntity;
import net.minecraft.item.Item;
import net.minecraft.item.ItemStack;
import net.minecraft.nbt.NbtCompound;
import net.minecraft.util.ActionResult;
import net.minecraft.util.Hand;
import net.minecraft.util.Identifier;
<<<<<<< HEAD
import net.minecraft.util.math.AffineTransformation;
import net.minecraft.util.math.BlockPos;
import net.minecraft.util.math.Direction;
import net.minecraft.util.math.Vec3d;
import net.minecraft.util.math.Vec3f;
=======
import net.minecraft.util.math.*;
>>>>>>> c85a8061
import net.minecraft.world.World;
import org.apache.commons.lang3.tuple.Pair;

import javax.annotation.Nonnull;
import java.util.List;
import java.util.function.Function;

public class TurtleTool extends AbstractTurtleUpgrade
{
    protected final ItemStack item;

    private static final int TAG_LIST = 9;
    private static final int TAG_COMPOUND = 10;

    public TurtleTool( Identifier id, String adjective, Item item )
    {
        super( id, TurtleUpgradeType.TOOL, adjective, item );
        this.item = new ItemStack( item );
    }

    public TurtleTool( Identifier id, Item item )
    {
        super( id, TurtleUpgradeType.TOOL, item );
        this.item = new ItemStack( item );
    }

    public TurtleTool( Identifier id, ItemStack craftItem, ItemStack toolItem )
    {
        super( id, TurtleUpgradeType.TOOL, craftItem );
        item = toolItem;
    }

    @Override
    public boolean isItemSuitable( @Nonnull ItemStack stack )
    {
        NbtCompound tag = stack.getNbt();
        if( tag == null || tag.isEmpty() ) return true;

        // Check we've not got anything vaguely interesting on the item. We allow other mods to add their
        // own NBT, with the understanding such details will be lost to the mist of time.
        if( stack.isDamaged() || stack.hasEnchantments() || stack.hasCustomName() ) return false;
        return !tag.contains( "AttributeModifiers", TAG_LIST ) ||
            tag.getList( "AttributeModifiers", TAG_COMPOUND ).isEmpty();
    }

    @Nonnull
    @Override
    public TurtleCommandResult useTool( @Nonnull ITurtleAccess turtle, @Nonnull TurtleSide side, @Nonnull TurtleVerb verb, @Nonnull Direction direction )
    {
        switch( verb )
        {
            case ATTACK:
                return attack( turtle, direction, side );
            case DIG:
                return dig( turtle, direction, side );
            default:
                return TurtleCommandResult.failure( "Unsupported action" );
        }
    }

    @Nonnull
    @Override
    @Environment( EnvType.CLIENT )
    public TransformedModel getModel( ITurtleAccess turtle, @Nonnull TurtleSide side )
    {
<<<<<<< HEAD
        float xOffset = side == TurtleSide.LEFT ? -0.40625f : 0.40625f;
        return TransformedModel.of( getCraftingItem(), new AffineTransformation( new Vec3f( xOffset + 1, 0, 1 ), Vec3f.POSITIVE_Y.getDegreesQuaternion( 270 ), new Vec3f( 1, 1, 1 ), Vec3f.POSITIVE_Z.getDegreesQuaternion( 90 ) ) );
=======
        return TransformedModel.of( getCraftingItem(), side == TurtleSide.LEFT ? Transforms.leftTransform : Transforms.rightTransform );
>>>>>>> c85a8061
    }

    private TurtleCommandResult attack( ITurtleAccess turtle, Direction direction, TurtleSide side )
    {
        // Create a fake player, and orient it appropriately
        World world = turtle.getWorld();
        BlockPos position = turtle.getPosition();
        BlockEntity turtleBlock = turtle instanceof TurtleBrain ? ((TurtleBrain) turtle).getOwner() : world.getBlockEntity( position );
        if( turtleBlock == null ) return TurtleCommandResult.failure( "Turtle has vanished from existence." );

        final TurtlePlayer turtlePlayer = TurtlePlaceCommand.createPlayer( turtle, position, direction );

        // See if there is an entity present
        Vec3d turtlePos = turtlePlayer.getPos();
        Vec3d rayDir = turtlePlayer.getRotationVec( 1.0f );
        Pair<Entity, Vec3d> hit = WorldUtil.rayTraceEntities( world, turtlePos, rayDir, 1.5 );
        if( hit != null )
        {
            // Load up the turtle's inventoryf
            ItemStack stackCopy = item.copy();
            turtlePlayer.loadInventory( stackCopy );

            Entity hitEntity = hit.getKey();

            // Fire several events to ensure we have permissions.
            if( AttackEntityCallback.EVENT.invoker()
                .interact( turtlePlayer,
                    world,
                    Hand.MAIN_HAND,
                    hitEntity,
                    null ) == ActionResult.FAIL || !hitEntity.isAttackable() )
            {
                return TurtleCommandResult.failure( "Nothing to attack here" );
            }

            TurtleAttackEvent attackEvent = new TurtleAttackEvent( turtle, turtlePlayer, hitEntity, this, side );
            if( TurtleEvent.post( attackEvent ) )
            {
                return TurtleCommandResult.failure( attackEvent.getFailureMessage() );
            }

            // Start claiming entity drops
            DropConsumer.set( hitEntity, turtleDropConsumer( turtleBlock, turtle ) );

            // Attack the entity
            boolean attacked = false;
            if( !hitEntity.handleAttack( turtlePlayer ) )
            {
                float damage = (float) turtlePlayer.getAttributeValue( EntityAttributes.GENERIC_ATTACK_DAMAGE );
                damage *= getDamageMultiplier();
                if( damage > 0.0f )
                {
                    DamageSource source = DamageSource.player( turtlePlayer );
                    if( hitEntity instanceof ArmorStandEntity )
                    {
                        // Special case for armor stands: attack twice to guarantee destroy
                        hitEntity.damage( source, damage );
                        if( hitEntity.isAlive() )
                        {
                            hitEntity.damage( source, damage );
                        }
                        attacked = true;
                    }
                    else
                    {
                        if( hitEntity.damage( source, damage ) )
                        {
                            attacked = true;
                        }
                    }
                }
            }

            // Stop claiming drops
            stopConsuming( turtleBlock, turtle );

            // Put everything we collected into the turtles inventory, then return
            if( attacked )
            {
                turtlePlayer.unloadInventory( turtle );
                return TurtleCommandResult.success();
            }
        }

        return TurtleCommandResult.failure( "Nothing to attack here" );
    }

    private TurtleCommandResult dig( ITurtleAccess turtle, Direction direction, TurtleSide side )
    {
        // Get ready to dig
        World world = turtle.getWorld();
        BlockPos turtlePosition = turtle.getPosition();
        BlockEntity turtleBlock = turtle instanceof TurtleBrain ? ((TurtleBrain) turtle).getOwner() : world.getBlockEntity( turtlePosition );
        if( turtleBlock == null ) return TurtleCommandResult.failure( "Turtle has vanished from existence." );


        BlockPos blockPosition = turtlePosition.offset( direction );

        if( world.isAir( blockPosition ) || WorldUtil.isLiquidBlock( world, blockPosition ) )
        {
            return TurtleCommandResult.failure( "Nothing to dig here" );
        }

        BlockState state = world.getBlockState( blockPosition );

        TurtlePlayer turtlePlayer = TurtlePlaceCommand.createPlayer( turtle, turtlePosition, direction );
        turtlePlayer.loadInventory( item.copy() );

        if( ComputerCraft.turtlesObeyBlockProtection )
        {
            if( !TurtlePermissions.isBlockEditable( world, blockPosition, turtlePlayer ) )
            {
                return TurtleCommandResult.failure( "Cannot break protected block" );
            }
        }

        // Check if we can break the block
        if( !canBreakBlock( state, world, blockPosition, turtlePlayer ) )
        {
            return TurtleCommandResult.failure( "Unbreakable block detected" );
        }

        // Fire the dig event, checking whether it was cancelled.
        TurtleBlockEvent.Dig digEvent = new TurtleBlockEvent.Dig( turtle, turtlePlayer, world, blockPosition, state, this, side );
        if( TurtleEvent.post( digEvent ) )
        {
            return TurtleCommandResult.failure( digEvent.getFailureMessage() );
        }

        // Consume the items the block drops
        DropConsumer.set( world, blockPosition, turtleDropConsumer( turtleBlock, turtle ) );

        BlockEntity tile = world.getBlockEntity( blockPosition );

        // Much of this logic comes from PlayerInteractionManager#tryHarvestBlock, so it's a good idea
        // to consult there before making any changes.

        // Play the destruction sound and particles
        world.syncWorldEvent( 2001, blockPosition, Block.getRawIdFromState( state ) );

        // Destroy the block
        state.getBlock()
            .onBreak( world, blockPosition, state, turtlePlayer );
        if( world.removeBlock( blockPosition, false ) )
        {
            state.getBlock()
                .onBroken( world, blockPosition, state );
            if( turtlePlayer.canHarvest( state ) )
            {
                state.getBlock()
                    .afterBreak( world, turtlePlayer, blockPosition, state, tile, turtlePlayer.getMainHandStack() );
            }
        }

        stopConsuming( turtleBlock, turtle );

        return TurtleCommandResult.success();

    }

    private static Function<ItemStack, ItemStack> turtleDropConsumer( BlockEntity turtleBlock, ITurtleAccess turtle )
    {
        return drop -> turtleBlock.isRemoved() ? drop : InventoryUtil.storeItems( drop, turtle.getItemHandler(), turtle.getSelectedSlot() );
    }

    protected float getDamageMultiplier()
    {
        return 3.0f;
    }

    private static void stopConsuming( BlockEntity turtleBlock, ITurtleAccess turtle )
    {
        Direction direction = turtleBlock.isRemoved() ? null : turtle.getDirection().getOpposite();
        List<ItemStack> extra = DropConsumer.clear();
        for( ItemStack remainder : extra )
        {
            WorldUtil.dropItemStack( remainder,
                turtle.getWorld(),
                turtle.getPosition(),
                direction );
        }
    }

    protected boolean canBreakBlock( BlockState state, World world, BlockPos pos, TurtlePlayer player )
    {
        Block block = state.getBlock();
        return !state.isAir() && block != Blocks.BEDROCK && state.calcBlockBreakingDelta( player, world, pos ) > 0;
    }

    private static class Transforms
    {
        static final AffineTransformation leftTransform = getMatrixFor( -0.40625f );
        static final AffineTransformation rightTransform = getMatrixFor( 0.40625f );

        private static AffineTransformation getMatrixFor( float offset )
        {
            Matrix4f matrix = new Matrix4f();
            ((IMatrix4f) (Object) matrix).setFloatArray( new float[] {
                0.0f, 0.0f, -1.0f, 1.0f + offset,
                1.0f, 0.0f, 0.0f, 0.0f,
                0.0f, -1.0f, 0.0f, 1.0f,
                0.0f, 0.0f, 0.0f, 1.0f,
            } );
            return new AffineTransformation( matrix );
        }
    }
}<|MERGE_RESOLUTION|>--- conflicted
+++ resolved
@@ -37,15 +37,7 @@
 import net.minecraft.util.ActionResult;
 import net.minecraft.util.Hand;
 import net.minecraft.util.Identifier;
-<<<<<<< HEAD
-import net.minecraft.util.math.AffineTransformation;
-import net.minecraft.util.math.BlockPos;
-import net.minecraft.util.math.Direction;
-import net.minecraft.util.math.Vec3d;
-import net.minecraft.util.math.Vec3f;
-=======
 import net.minecraft.util.math.*;
->>>>>>> c85a8061
 import net.minecraft.world.World;
 import org.apache.commons.lang3.tuple.Pair;
 
@@ -111,12 +103,7 @@
     @Environment( EnvType.CLIENT )
     public TransformedModel getModel( ITurtleAccess turtle, @Nonnull TurtleSide side )
     {
-<<<<<<< HEAD
-        float xOffset = side == TurtleSide.LEFT ? -0.40625f : 0.40625f;
-        return TransformedModel.of( getCraftingItem(), new AffineTransformation( new Vec3f( xOffset + 1, 0, 1 ), Vec3f.POSITIVE_Y.getDegreesQuaternion( 270 ), new Vec3f( 1, 1, 1 ), Vec3f.POSITIVE_Z.getDegreesQuaternion( 90 ) ) );
-=======
         return TransformedModel.of( getCraftingItem(), side == TurtleSide.LEFT ? Transforms.leftTransform : Transforms.rightTransform );
->>>>>>> c85a8061
     }
 
     private TurtleCommandResult attack( ITurtleAccess turtle, Direction direction, TurtleSide side )
