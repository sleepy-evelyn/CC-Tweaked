--- conflicted
+++ resolved
@@ -5,100 +5,16 @@
  */
 package dan200.computercraft.shared.integration.jei;
 
-<<<<<<< HEAD
-import dan200.computercraft.ComputerCraft;
-import dan200.computercraft.api.upgrades.IUpgradeBase;
-import dan200.computercraft.api.pocket.IPocketUpgrade;
-import dan200.computercraft.api.turtle.ITurtleUpgrade;
-import dan200.computercraft.api.turtle.TurtleSide;
-import dan200.computercraft.shared.PocketUpgrades;
-import dan200.computercraft.shared.TurtleUpgrades;
-import dan200.computercraft.shared.computer.core.ComputerFamily;
-=======
 import dan200.computercraft.shared.integration.UpgradeRecipeGenerator;
->>>>>>> 562f224c
 import dan200.computercraft.shared.pocket.items.ItemPocketComputer;
 import dan200.computercraft.shared.turtle.items.ItemTurtle;
 import mezz.jei.api.constants.VanillaRecipeCategoryUid;
 import mezz.jei.api.recipe.IFocus;
 import mezz.jei.api.recipe.advanced.IRecipeManagerPlugin;
 import mezz.jei.api.recipe.category.IRecipeCategory;
-<<<<<<< HEAD
-import net.minecraft.core.NonNullList;
 import net.minecraft.resources.ResourceLocation;
-import net.minecraft.world.item.Item;
 import net.minecraft.world.item.ItemStack;
-import net.minecraft.world.item.crafting.Ingredient;
-import net.minecraft.world.item.crafting.RecipeSerializer;
-import net.minecraft.world.item.crafting.ShapedRecipe;
-
-import javax.annotation.Nonnull;
-import java.util.*;
-
-import static net.minecraft.core.NonNullList.of;
-import static net.minecraft.world.item.crafting.Ingredient.of;
-
-class RecipeResolver implements IRecipeManagerPlugin
-{
-    static final ComputerFamily[] MAIN_FAMILIES = new ComputerFamily[] { ComputerFamily.NORMAL, ComputerFamily.ADVANCED };
-
-    private final Map<Item, List<UpgradeInfo>> upgradeItemLookup = new HashMap<>();
-    private final List<UpgradeInfo> pocketUpgrades = new ArrayList<>();
-    private final List<UpgradeInfo> turtleUpgrades = new ArrayList<>();
-    private boolean initialised = false;
-
-    /**
-     * Build a cache of items which are used for turtle and pocket computer upgrades.
-     */
-    private void setupCache()
-    {
-        if( initialised ) return;
-        initialised = true;
-
-        for( ITurtleUpgrade upgrade : TurtleUpgrades.instance().getUpgrades() )
-        {
-            ItemStack stack = upgrade.getCraftingItem();
-            if( stack.isEmpty() ) return;
-
-            UpgradeInfo info = new UpgradeInfo( stack, upgrade );
-            upgradeItemLookup.computeIfAbsent( stack.getItem(), k -> new ArrayList<>( 1 ) ).add( info );
-            turtleUpgrades.add( info );
-        }
-
-        for( IPocketUpgrade upgrade : PocketUpgrades.instance().getUpgrades() )
-        {
-            ItemStack stack = upgrade.getCraftingItem();
-            if( stack.isEmpty() ) continue;
-
-            UpgradeInfo info = new UpgradeInfo( stack, upgrade );
-            upgradeItemLookup.computeIfAbsent( stack.getItem(), k -> new ArrayList<>( 1 ) ).add( info );
-            pocketUpgrades.add( info );
-        }
-    }
-
-    private boolean hasUpgrade( @Nonnull ItemStack stack )
-    {
-        if( stack.isEmpty() ) return false;
-
-        setupCache();
-        List<UpgradeInfo> upgrades = upgradeItemLookup.get( stack.getItem() );
-        if( upgrades == null ) return false;
-
-        for( UpgradeInfo upgrade : upgrades )
-        {
-            ItemStack craftingStack = upgrade.stack;
-            if( !craftingStack.isEmpty() && craftingStack.getItem() == stack.getItem() && upgrade.upgrade.isItemSuitable( stack ) )
-            {
-                return true;
-            }
-        }
-
-        return false;
-    }
-=======
-import net.minecraft.item.ItemStack;
-import net.minecraft.item.crafting.ICraftingRecipe;
-import net.minecraft.util.ResourceLocation;
+import net.minecraft.world.item.crafting.CraftingRecipe;
 
 import javax.annotation.Nonnull;
 import java.util.Collections;
@@ -106,20 +22,14 @@
 
 class RecipeResolver implements IRecipeManagerPlugin
 {
-    private final UpgradeRecipeGenerator<ICraftingRecipe> resolver = new UpgradeRecipeGenerator<>( x -> x );
->>>>>>> 562f224c
+    private final UpgradeRecipeGenerator<CraftingRecipe> resolver = new UpgradeRecipeGenerator<>( x -> x );
 
     @Nonnull
     @Override
     public <V> List<ResourceLocation> getRecipeCategoryUids( IFocus<V> focus )
     {
-<<<<<<< HEAD
         V value = focus.getTypedValue().getIngredient();
         if( !(value instanceof ItemStack stack) ) return Collections.emptyList();
-=======
-        Object value = focus.getValue();
-        if( !(value instanceof ItemStack) ) return Collections.emptyList();
->>>>>>> 562f224c
 
         switch( focus.getRole() )
         {
@@ -145,16 +55,12 @@
             return Collections.emptyList();
         }
 
-<<<<<<< HEAD
         switch( focus.getRole() )
-=======
-        switch( focus.getMode() )
->>>>>>> 562f224c
         {
             case INPUT:
-                return cast( resolver.findRecipesWithInput( (ItemStack) focus.getValue() ) );
+                return cast( resolver.findRecipesWithInput( stack ) );
             case OUTPUT:
-                return cast( resolver.findRecipesWithOutput( (ItemStack) focus.getValue() ) );
+                return cast( resolver.findRecipesWithOutput( stack ) );
             default:
                 return Collections.emptyList();
         }
@@ -167,245 +73,10 @@
         return Collections.emptyList();
     }
 
-<<<<<<< HEAD
-    @Nonnull
-    private List<Shaped> findRecipesWithInput( @Nonnull ItemStack stack )
-    {
-        setupCache();
-
-        if( stack.getItem() instanceof ITurtleItem item )
-        {
-            // Suggest possible upgrades which can be applied to this turtle
-            ITurtleUpgrade left = item.getUpgrade( stack, TurtleSide.LEFT );
-            ITurtleUpgrade right = item.getUpgrade( stack, TurtleSide.RIGHT );
-            if( left != null && right != null ) return Collections.emptyList();
-
-            List<Shaped> recipes = new ArrayList<>();
-            Ingredient ingredient = of( stack );
-            for( UpgradeInfo upgrade : turtleUpgrades )
-            {
-                // The turtle is facing towards us, so upgrades on the left are actually crafted on the right.
-                if( left == null )
-                {
-                    recipes.add( horizontal( of( Ingredient.EMPTY, ingredient, upgrade.ingredient ), turtleWith( stack, upgrade.turtle, right ) ) );
-                }
-
-                if( right == null )
-                {
-                    recipes.add( horizontal( of( Ingredient.EMPTY, upgrade.ingredient, ingredient ), turtleWith( stack, left, upgrade.turtle ) ) );
-                }
-            }
-
-            return cast( recipes );
-        }
-        else if( stack.getItem() instanceof ItemPocketComputer )
-        {
-            // Suggest possible upgrades which can be applied to this turtle
-            IPocketUpgrade back = ItemPocketComputer.getUpgrade( stack );
-            if( back != null ) return Collections.emptyList();
-
-            List<Shaped> recipes = new ArrayList<>();
-            Ingredient ingredient = of( stack );
-            for( UpgradeInfo upgrade : pocketUpgrades )
-            {
-                recipes.add( vertical( of( Ingredient.EMPTY, ingredient, upgrade.ingredient ), pocketWith( stack, upgrade.pocket ) ) );
-            }
-
-            return recipes;
-        }
-        else
-        {
-            List<UpgradeInfo> upgrades = upgradeItemLookup.get( stack.getItem() );
-            if( upgrades == null ) return Collections.emptyList();
-
-            List<Shaped> recipes = null;
-            boolean multiple = false;
-            for( UpgradeInfo upgrade : upgrades )
-            {
-                ItemStack craftingStack = upgrade.stack;
-                if( craftingStack.isEmpty() || craftingStack.getItem() != stack.getItem() || !upgrade.upgrade.isItemSuitable( stack ) )
-                {
-                    continue;
-                }
-
-                if( recipes == null )
-                {
-                    recipes = upgrade.getRecipes();
-                }
-                else
-                {
-                    if( !multiple )
-                    {
-                        multiple = true;
-                        recipes = new ArrayList<>( recipes );
-                    }
-                    recipes.addAll( upgrade.getRecipes() );
-                }
-            }
-
-            return recipes == null ? Collections.emptyList() : recipes;
-        }
-    }
-
-    @Nonnull
-    private static List<Shaped> findRecipesWithOutput( @Nonnull ItemStack stack )
-    {
-        // Find which upgrade this item currently has, an so how we could build it.
-        if( stack.getItem() instanceof ITurtleItem item )
-        {
-            List<Shaped> recipes = new ArrayList<>( 0 );
-
-            ITurtleUpgrade left = item.getUpgrade( stack, TurtleSide.LEFT );
-            ITurtleUpgrade right = item.getUpgrade( stack, TurtleSide.RIGHT );
-
-            // The turtle is facing towards us, so upgrades on the left are actually crafted on the right.
-            if( left != null )
-            {
-                recipes.add( horizontal(
-                    of( Ingredient.EMPTY, of( turtleWith( stack, null, right ) ), of( left.getCraftingItem() ) ),
-                    stack
-                ) );
-            }
-
-            if( right != null )
-            {
-                recipes.add( horizontal(
-                    of( Ingredient.EMPTY, of( right.getCraftingItem() ), of( turtleWith( stack, left, null ) ) ),
-                    stack
-                ) );
-            }
-
-            return cast( recipes );
-        }
-        else if( stack.getItem() instanceof ItemPocketComputer )
-        {
-            List<Shaped> recipes = new ArrayList<>( 0 );
-
-            IPocketUpgrade back = ItemPocketComputer.getUpgrade( stack );
-            if( back != null )
-            {
-                recipes.add( vertical(
-                    of( Ingredient.EMPTY, of( back.getCraftingItem() ), of( pocketWith( stack, null ) ) ),
-                    stack
-                ) );
-            }
-
-            return cast( recipes );
-        }
-        else
-        {
-            return Collections.emptyList();
-        }
-    }
-=======
->>>>>>> 562f224c
 
     @SuppressWarnings( { "unchecked", "rawtypes" } )
     private static <T, U> List<T> cast( List<U> from )
     {
         return (List) from;
     }
-<<<<<<< HEAD
-
-    private static ItemStack turtleWith( ItemStack stack, ITurtleUpgrade left, ITurtleUpgrade right )
-    {
-        ITurtleItem item = (ITurtleItem) stack.getItem();
-        return TurtleItemFactory.create(
-            item.getComputerID( stack ), item.getLabel( stack ), item.getColour( stack ), item.getFamily(),
-            left, right, item.getFuelLevel( stack ), item.getOverlay( stack )
-        );
-    }
-
-    private static ItemStack pocketWith( ItemStack stack, IPocketUpgrade back )
-    {
-        ItemPocketComputer item = (ItemPocketComputer) stack.getItem();
-        return PocketComputerItemFactory.create(
-            item.getComputerID( stack ), item.getLabel( stack ), item.getColour( stack ), item.getFamily(),
-            back
-        );
-    }
-
-    private static Shaped vertical( NonNullList<Ingredient> input, ItemStack result )
-    {
-        return new Shaped( 1, input.size(), input, result );
-    }
-
-    private static Shaped horizontal( NonNullList<Ingredient> input, ItemStack result )
-    {
-        return new Shaped( input.size(), 1, input, result );
-    }
-
-    private static class Shaped extends ShapedRecipe
-    {
-        private static final ResourceLocation ID = new ResourceLocation( ComputerCraft.MOD_ID, "impostor" );
-
-        Shaped( int width, int height, NonNullList<Ingredient> input, ItemStack output )
-        {
-            super( ID, null, width, height, input, output );
-        }
-
-        @Nonnull
-        @Override
-        public RecipeSerializer<?> getSerializer()
-        {
-            throw new IllegalStateException( "Should not serialise the JEI recipe" );
-        }
-    }
-
-    private static class UpgradeInfo
-    {
-        final ItemStack stack;
-        final Ingredient ingredient;
-        final ITurtleUpgrade turtle;
-        final IPocketUpgrade pocket;
-        final IUpgradeBase upgrade;
-        ArrayList<Shaped> recipes;
-
-        UpgradeInfo( ItemStack stack, ITurtleUpgrade turtle )
-        {
-            this.stack = stack;
-            ingredient = of( stack );
-            upgrade = this.turtle = turtle;
-            pocket = null;
-        }
-
-        UpgradeInfo( ItemStack stack, IPocketUpgrade pocket )
-        {
-            this.stack = stack;
-            ingredient = of( stack );
-            turtle = null;
-            upgrade = this.pocket = pocket;
-        }
-
-        List<Shaped> getRecipes()
-        {
-            ArrayList<Shaped> recipes = this.recipes;
-            if( recipes != null ) return recipes;
-
-            recipes = this.recipes = new ArrayList<>( 4 );
-            for( ComputerFamily family : MAIN_FAMILIES )
-            {
-                if( turtle != null )
-                {
-                    recipes.add( horizontal(
-                        of( Ingredient.EMPTY, ingredient, of( TurtleItemFactory.create( -1, null, -1, family, null, null, 0, null ) ) ),
-                        TurtleItemFactory.create( -1, null, -1, family, null, turtle, 0, null )
-                    ) );
-                }
-
-                if( pocket != null )
-                {
-                    recipes.add( vertical(
-                        of( Ingredient.EMPTY, ingredient, of( PocketComputerItemFactory.create( -1, null, -1, family, null ) ) ),
-                        PocketComputerItemFactory.create( -1, null, -1, family, pocket )
-                    ) );
-                }
-            }
-
-            recipes.trimToSize();
-            return recipes;
-        }
-    }
-=======
->>>>>>> 562f224c
 }