--- conflicted
+++ resolved
@@ -295,13 +295,8 @@
         public static final RegistryObject<MenuType<ContainerComputerBase>> POCKET_COMPUTER_NO_TERM = CONTAINERS.register( "pocket_computer_no_term",
             () -> ContainerData.toType( ComputerContainerData::new, ComputerMenuWithoutInventory::new ) );
 
-<<<<<<< HEAD
         public static final RegistryObject<MenuType<ContainerTurtle>> TURTLE = CONTAINERS.register( "turtle",
-            () -> ContainerData.toType( ComputerContainerData::new, ContainerTurtle::new ) );
-=======
-        public static final RegistryObject<ContainerType<ContainerTurtle>> TURTLE = CONTAINERS.register( "turtle",
             () -> ContainerData.toType( ComputerContainerData::new, ContainerTurtle::ofMenuData ) );
->>>>>>> 562f224c
 
         public static final RegistryObject<MenuType<ContainerDiskDrive>> DISK_DRIVE = CONTAINERS.register( "disk_drive",
             () -> new MenuType<>( ContainerDiskDrive::new ) );
@@ -312,13 +307,8 @@
         public static final RegistryObject<MenuType<ContainerHeldItem>> PRINTOUT = CONTAINERS.register( "printout",
             () -> ContainerData.toType( HeldItemContainerData::new, ContainerHeldItem::createPrintout ) );
 
-<<<<<<< HEAD
         public static final RegistryObject<MenuType<ContainerViewComputer>> VIEW_COMPUTER = CONTAINERS.register( "view_computer",
-            () -> ContainerData.toType( ViewComputerContainerData::new, ContainerViewComputer::new ) );
-=======
-        public static final RegistryObject<ContainerType<ContainerViewComputer>> VIEW_COMPUTER = CONTAINERS.register( "view_computer",
             () -> ContainerData.toType( ComputerContainerData::new, ContainerViewComputer::new ) );
->>>>>>> 562f224c
     }
 
     @SubscribeEvent
@@ -397,17 +387,12 @@
         ComputerCraftAPI.registerGenericCapability( CapabilityEnergy.ENERGY );
         ComputerCraftAPI.registerGenericCapability( CapabilityFluidHandler.FLUID_HANDLER_CAPABILITY );
 
-<<<<<<< HEAD
-        CauldronInteraction.WATER.put( ModItems.TURTLE_NORMAL.get(), ItemTurtle.CAULDRON_INTERACTION );
-        CauldronInteraction.WATER.put( ModItems.TURTLE_ADVANCED.get(), ItemTurtle.CAULDRON_INTERACTION );
-=======
         DetailRegistries.ITEM_STACK.addProvider( ItemData::fill );
         DetailRegistries.BLOCK_IN_WORLD.addProvider( BlockData::fill );
         DetailRegistries.FLUID_STACK.addProvider( FluidData::fill );
 
-        // Mod integration code.
-        if( ModList.get().isLoaded( MoreRedIntegration.MOD_ID ) ) MoreRedIntegration.initialise();
->>>>>>> 562f224c
+        CauldronInteraction.WATER.put( ModItems.TURTLE_NORMAL.get(), ItemTurtle.CAULDRON_INTERACTION );
+        CauldronInteraction.WATER.put( ModItems.TURTLE_ADVANCED.get(), ItemTurtle.CAULDRON_INTERACTION );
     }
 
     public static void registerLoot()
