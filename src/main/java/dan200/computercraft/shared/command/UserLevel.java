/*
 * This file is part of ComputerCraft - http://www.computercraft.info
 * Copyright Daniel Ratcliffe, 2011-2021. Do not distribute without permission.
 * Send enquiries to dratcliffe@gmail.com
 */
package dan200.computercraft.shared.command;

import net.minecraft.entity.Entity;
import net.minecraft.entity.player.PlayerEntity;
import net.minecraft.server.MinecraftServer;
import net.minecraft.server.command.ServerCommandSource;

import java.util.function.Predicate;

/**
 * The level a user must be at in order to execute a command.
 */
public enum UserLevel implements Predicate<ServerCommandSource>
{
    /**
     * Only can be used by the owner of the server: namely the server console or the player in SSP.
     */
    OWNER,

    /**
     * Can only be used by ops.
     */
    OP,

    /**
     * Can be used by any op, or the player in SSP.
     */
    OWNER_OP,

    /**
     * Can be used by anyone.
     */
    ANYONE;

    public int toLevel()
    {
        switch( this )
        {
            case OWNER:
                return 4;
            case OP:
            case OWNER_OP:
                return 2;
            case ANYONE:
            default:
                return 0;
        }
    }

    @Override
    public boolean test( ServerCommandSource source )
    {
        if( this == ANYONE ) return true;
<<<<<<< HEAD

        if( this == OWNER || this == OWNER_OP )
        {
            MinecraftServer server = source.getServer();
            Entity sender = source.getEntity();
            if( server.isSinglePlayer() && sender instanceof PlayerEntity &&
                ((PlayerEntity) sender).getGameProfile().getName().equalsIgnoreCase( server.getServerModName() ) )
            {
                return true;
            }
        }

=======
        if( this == OWNER ) return isOwner( source );
        if( this == OWNER_OP && isOwner( source ) ) return true;
>>>>>>> c85a8061
        return source.hasPermissionLevel( toLevel() );
    }

    private static boolean isOwner( ServerCommandSource source )
    {
        MinecraftServer server = source.getServer();
        Entity sender = source.getEntity();
        return server.isDedicated()
            ? source.getEntity() == null && source.hasPermissionLevel( 4 ) && source.getName().equals( "Server" )
            : sender instanceof PlayerEntity && ((PlayerEntity) sender).getGameProfile().getName().equalsIgnoreCase( server.getServerModName() );
    }
}<|MERGE_RESOLUTION|>--- conflicted
+++ resolved
@@ -56,23 +56,8 @@
     public boolean test( ServerCommandSource source )
     {
         if( this == ANYONE ) return true;
-<<<<<<< HEAD
-
-        if( this == OWNER || this == OWNER_OP )
-        {
-            MinecraftServer server = source.getServer();
-            Entity sender = source.getEntity();
-            if( server.isSinglePlayer() && sender instanceof PlayerEntity &&
-                ((PlayerEntity) sender).getGameProfile().getName().equalsIgnoreCase( server.getServerModName() ) )
-            {
-                return true;
-            }
-        }
-
-=======
         if( this == OWNER ) return isOwner( source );
         if( this == OWNER_OP && isOwner( source ) ) return true;
->>>>>>> c85a8061
         return source.hasPermissionLevel( toLevel() );
     }
 
