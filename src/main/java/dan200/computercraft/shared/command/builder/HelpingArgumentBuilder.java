--- conflicted
+++ resolved
@@ -12,22 +12,13 @@
 import com.mojang.brigadier.context.CommandContext;
 import com.mojang.brigadier.tree.CommandNode;
 import com.mojang.brigadier.tree.LiteralCommandNode;
-<<<<<<< HEAD
+import dan200.computercraft.shared.command.UserLevel;
 import net.minecraft.ChatFormatting;
 import net.minecraft.commands.CommandSourceStack;
 import net.minecraft.network.chat.ClickEvent;
 import net.minecraft.network.chat.Component;
 import net.minecraft.network.chat.MutableComponent;
 import net.minecraft.network.chat.TextComponent;
-=======
-import dan200.computercraft.shared.command.UserLevel;
-import net.minecraft.command.CommandSource;
-import net.minecraft.util.text.IFormattableTextComponent;
-import net.minecraft.util.text.ITextComponent;
-import net.minecraft.util.text.StringTextComponent;
-import net.minecraft.util.text.TextFormatting;
-import net.minecraft.util.text.event.ClickEvent;
->>>>>>> aa89e516
 
 import javax.annotation.Nonnull;
 import java.util.ArrayList;
@@ -60,26 +51,26 @@
 
 
     @Override
-    public LiteralArgumentBuilder<CommandSource> requires( Predicate<CommandSource> requirement )
+    public LiteralArgumentBuilder<CommandSourceStack> requires( Predicate<CommandSourceStack> requirement )
     {
         throw new IllegalStateException( "Cannot use requires on a HelpingArgumentBuilder" );
     }
 
     @Override
-    public Predicate<CommandSource> getRequirement()
+    public Predicate<CommandSourceStack> getRequirement()
     {
         // The requirement of this node is the union of all child's requirements.
-        List<Predicate<CommandSource>> requirements = Stream.concat(
+        List<Predicate<CommandSourceStack>> requirements = Stream.concat(
             children.stream().map( ArgumentBuilder::getRequirement ),
             getArguments().stream().map( CommandNode::getRequirement )
         ).collect( Collectors.toList() );
 
         // If all requirements are a UserLevel, take the union of those instead.
         UserLevel userLevel = UserLevel.OWNER;
-        for( Predicate<CommandSource> requirement : requirements )
-        {
-            if( !(requirement instanceof UserLevel) ) return x -> requirements.stream().anyMatch( y -> y.test( x ) );
-            userLevel = UserLevel.union( userLevel, (UserLevel) requirement );
+        for( Predicate<CommandSourceStack> requirement : requirements )
+        {
+            if( !(requirement instanceof UserLevel level) ) return x -> requirements.stream().anyMatch( y -> y.test( x ) );
+            userLevel = UserLevel.union( userLevel, level );
         }
 
         return userLevel;
@@ -140,13 +131,7 @@
         helpCommand.node = node;
 
         // Set up a /... help command
-<<<<<<< HEAD
-        LiteralArgumentBuilder<CommandSourceStack> helpNode = LiteralArgumentBuilder.<CommandSourceStack>literal( "help" )
-            .requires( x -> getArguments().stream().anyMatch( y -> y.getRequirement().test( x ) ) )
-            .executes( helpCommand );
-=======
-        LiteralArgumentBuilder<CommandSource> helpNode = LiteralArgumentBuilder.<CommandSource>literal( "help" ).executes( helpCommand );
->>>>>>> aa89e516
+        LiteralArgumentBuilder<CommandSourceStack> helpNode = LiteralArgumentBuilder.<CommandSourceStack>literal( "help" ).executes( helpCommand );
 
         // Add all normal command children to this and the help node
         for( CommandNode<CommandSourceStack> child : getArguments() )
