/*
 * This file is part of ComputerCraft - http://www.computercraft.info
 * Copyright Daniel Ratcliffe, 2011-2019. Do not distribute without permission.
 * Send enquiries to dratcliffe@gmail.com
 */

package dan200.computercraft.shared.util;

import net.minecraft.block.BlockState;
import net.minecraft.util.math.BlockPos;
import net.minecraft.util.math.Direction;
import net.minecraft.world.World;
import net.minecraftforge.event.ForgeEventFactory;

import java.util.EnumSet;

public final class RedstoneUtil
{
    public static void propagateRedstoneOutput( World world, BlockPos pos, Direction side )
    {
<<<<<<< HEAD
        // Propagate ordinary output
        BlockState block = world.getBlockState( pos );
        BlockPos neighbourPos = pos.offset( side );
        BlockState neighbour = world.getBlockState( neighbourPos );
        if( !neighbour.isAir() )
        {
            world.updateNeighbor( neighbourPos, block.getBlock(), pos );
            if( neighbour.isSimpleFullBlock( world, neighbourPos ) )
            {
                world.updateNeighborsExcept( neighbourPos, block.getBlock(), side.getOpposite() );
            }
        }
=======
        // Propagate ordinary output. See BlockRedstoneDiode.notifyNeighbors
        IBlockState block = world.getBlockState( pos );
        if( ForgeEventFactory.onNeighborNotify( world, pos, block, EnumSet.of( side ), false ).isCanceled() ) return;

        BlockPos neighbourPos = pos.offset( side );
        world.neighborChanged( neighbourPos, block.getBlock(), pos );
        world.notifyNeighborsOfStateExcept( neighbourPos, block.getBlock(), side.getOpposite() );
>>>>>>> 362dbd97
    }
}<|MERGE_RESOLUTION|>--- conflicted
+++ resolved
@@ -10,35 +10,15 @@
 import net.minecraft.util.math.BlockPos;
 import net.minecraft.util.math.Direction;
 import net.minecraft.world.World;
-import net.minecraftforge.event.ForgeEventFactory;
-
-import java.util.EnumSet;
 
 public final class RedstoneUtil
 {
     public static void propagateRedstoneOutput( World world, BlockPos pos, Direction side )
     {
-<<<<<<< HEAD
-        // Propagate ordinary output
+        // Propagate ordinary output. See BlockRedstoneDiode.notifyNeighbors
         BlockState block = world.getBlockState( pos );
         BlockPos neighbourPos = pos.offset( side );
-        BlockState neighbour = world.getBlockState( neighbourPos );
-        if( !neighbour.isAir() )
-        {
-            world.updateNeighbor( neighbourPos, block.getBlock(), pos );
-            if( neighbour.isSimpleFullBlock( world, neighbourPos ) )
-            {
-                world.updateNeighborsExcept( neighbourPos, block.getBlock(), side.getOpposite() );
-            }
-        }
-=======
-        // Propagate ordinary output. See BlockRedstoneDiode.notifyNeighbors
-        IBlockState block = world.getBlockState( pos );
-        if( ForgeEventFactory.onNeighborNotify( world, pos, block, EnumSet.of( side ), false ).isCanceled() ) return;
-
-        BlockPos neighbourPos = pos.offset( side );
-        world.neighborChanged( neighbourPos, block.getBlock(), pos );
-        world.notifyNeighborsOfStateExcept( neighbourPos, block.getBlock(), side.getOpposite() );
->>>>>>> 362dbd97
+        world.updateNeighbor( neighbourPos, block.getBlock(), pos );
+        world.updateNeighborsExcept( neighbourPos, block.getBlock(), side.getOpposite() );
     }
 }