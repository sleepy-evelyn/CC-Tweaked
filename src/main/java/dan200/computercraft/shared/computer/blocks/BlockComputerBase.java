--- conflicted
+++ resolved
@@ -180,32 +180,9 @@
                 dropStack(world, pos, item);
             }
 
-<<<<<<< HEAD
             state.onStacksDropped(serverWorld, pos, player.getMainHandStack());
-=======
-            state.onStacksDropped( serverWorld, pos, player.getMainHandStack() );
         }
         // Call super as it is what provides sound and block break particles. Does not do anything else.
         super.onBreak(world, pos, state, player);
     }
-
-    @Override
-    public void onPlaced( @Nonnull World world, @Nonnull BlockPos pos, @Nonnull BlockState state, LivingEntity placer, @Nonnull ItemStack stack )
-    {
-        super.onPlaced( world, pos, state, placer, stack );
-
-        BlockEntity tile = world.getBlockEntity( pos );
-        if( !world.isClient && tile instanceof IComputerTile && stack.getItem() instanceof IComputerItem )
-        {
-            IComputerTile computer = (IComputerTile) tile;
-            IComputerItem item = (IComputerItem) stack.getItem();
-
-            int id = item.getComputerID( stack );
-            if( id != -1 ) computer.setComputerID( id );
-
-            String label = item.getLabel( stack );
-            if( label != null ) computer.setLabel( label );
->>>>>>> bc969db2
-        }
-    }
 }