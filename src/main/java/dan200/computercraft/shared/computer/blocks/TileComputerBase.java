/*
 * This file is part of ComputerCraft - http://www.computercraft.info
 * Copyright Daniel Ratcliffe, 2011-2021. Do not distribute without permission.
 * Send enquiries to dratcliffe@gmail.com
 */
package dan200.computercraft.shared.computer.blocks;

import dan200.computercraft.ComputerCraft;
import dan200.computercraft.api.peripheral.IPeripheral;
import dan200.computercraft.core.computer.ComputerSide;
import dan200.computercraft.shared.BundledRedstone;
import dan200.computercraft.shared.Peripherals;
import dan200.computercraft.shared.common.TileGeneric;
import dan200.computercraft.shared.computer.core.ComputerFamily;
import dan200.computercraft.shared.computer.core.ComputerState;
import dan200.computercraft.shared.computer.core.ServerComputer;
import dan200.computercraft.shared.network.container.ComputerContainerData;
import dan200.computercraft.shared.util.DirectionUtil;
import dan200.computercraft.shared.util.RedstoneUtil;
import joptsimple.internal.Strings;
import net.minecraft.block.BlockState;
import net.minecraft.block.Blocks;
import net.minecraft.block.RedstoneDiodeBlock;
import net.minecraft.block.RedstoneWireBlock;
import net.minecraft.entity.player.PlayerEntity;
import net.minecraft.inventory.container.INamedContainerProvider;
import net.minecraft.item.ItemStack;
import net.minecraft.item.Items;
import net.minecraft.nbt.CompoundNBT;
import net.minecraft.tileentity.ITickableTileEntity;
import net.minecraft.tileentity.TileEntityType;
import net.minecraft.util.ActionResultType;
import net.minecraft.util.Direction;
import net.minecraft.util.Hand;
import net.minecraft.util.INameable;
import net.minecraft.util.math.BlockPos;
import net.minecraft.util.math.BlockRayTraceResult;
import net.minecraft.util.text.ITextComponent;
import net.minecraft.util.text.StringTextComponent;
import net.minecraft.util.text.TranslationTextComponent;
import net.minecraft.world.World;
import net.minecraftforge.common.util.LazyOptional;
import net.minecraftforge.common.util.NonNullConsumer;

import javax.annotation.Nonnull;
import javax.annotation.Nullable;
import java.util.Objects;

public abstract class TileComputerBase extends TileGeneric implements IComputerTile, ITickableTileEntity, INameable, INamedContainerProvider
{
    private static final String NBT_ID = "ComputerId";
    private static final String NBT_LABEL = "Label";
    private static final String NBT_ON = "On";

    private int m_instanceID = -1;
    private int m_computerID = -1;
    protected String label = null;
    private boolean m_on = false;
    boolean m_startOn = false;
    private boolean m_fresh = false;
    private final NonNullConsumer<LazyOptional<IPeripheral>>[] invalidate;

    private final ComputerFamily family;

    public TileComputerBase( TileEntityType<? extends TileGeneric> type, ComputerFamily family )
    {
        super( type );
        this.family = family;

        // We cache these so we can guarantee we only ever register one listener for adjacent capabilities.
        @SuppressWarnings( { "unchecked", "rawtypes" } )
        NonNullConsumer<LazyOptional<IPeripheral>>[] invalidate = this.invalidate = new NonNullConsumer[6];
        for( Direction direction : Direction.values() )
        {
            invalidate[direction.ordinal()] = o -> updateInput( direction );
        }
    }

    protected void unload()
    {
        if( m_instanceID >= 0 )
        {
            if( !getLevel().isClientSide ) ComputerCraft.serverComputerRegistry.remove( m_instanceID );
            m_instanceID = -1;
        }
    }

    @Override
    public void destroy()
    {
        unload();
        for( Direction dir : DirectionUtil.FACINGS )
        {
            RedstoneUtil.propagateRedstoneOutput( getLevel(), getBlockPos(), dir );
        }
    }

    @Override
    public void onChunkUnloaded()
    {
        unload();
    }

    @Override
    public void setRemoved()
    {
        unload();
        super.setRemoved();
    }

    protected boolean canNameWithTag( PlayerEntity player )
    {
        return false;
    }

    @Nonnull
    @Override
    public ActionResultType onActivate( PlayerEntity player, Hand hand, BlockRayTraceResult hit )
    {
        ItemStack currentItem = player.getItemInHand( hand );
        if( !currentItem.isEmpty() && currentItem.getItem() == Items.NAME_TAG && canNameWithTag( player ) && currentItem.hasCustomHoverName() )
        {
            // Label to rename computer
            if( !getLevel().isClientSide )
            {
                setLabel( currentItem.getHoverName().getString() );
                currentItem.shrink( 1 );
            }
            return ActionResultType.SUCCESS;
        }
        else if( !player.isCrouching() )
        {
            // Regular right click to activate computer
            if( !getLevel().isClientSide && isUsable( player, false ) )
            {
                createServerComputer().turnOn();
                new ComputerContainerData( createServerComputer() ).open( player, this );
            }
            return ActionResultType.SUCCESS;
        }
        return ActionResultType.PASS;
    }

    @Override
    public void onNeighbourChange( @Nonnull BlockPos neighbour )
    {
        updateInput( neighbour );
    }

    @Override
    public void onNeighbourTileEntityChange( @Nonnull BlockPos neighbour )
    {
        updateInput( neighbour );
    }

    @Override
    public void tick()
    {
        if( !getLevel().isClientSide )
        {
            ServerComputer computer = createServerComputer();
            if( computer == null ) return;

            // If the computer isn't on and should be, then turn it on
            if( m_startOn || (m_fresh && m_on) )
            {
                computer.turnOn();
                m_startOn = false;
            }

            computer.keepAlive();

            m_fresh = false;
            m_computerID = computer.getID();
            label = computer.getLabel();
            m_on = computer.isOn();

            if( computer.hasOutputChanged() ) updateOutput();

            // Update the block state if needed. We don't fire a block update intentionally,
            // as this only really is needed on the client side.
            updateBlockState( computer.getState() );

            if( computer.hasOutputChanged() ) updateOutput();
        }
    }

    protected abstract void updateBlockState( ComputerState newState );

    @Nonnull
    @Override
    public CompoundNBT save( @Nonnull CompoundNBT nbt )
    {
        // Save ID, label and power state
        if( m_computerID >= 0 ) nbt.putInt( NBT_ID, m_computerID );
        if( label != null ) nbt.putString( NBT_LABEL, label );
        nbt.putBoolean( NBT_ON, m_on );

        return super.save( nbt );
    }

    @Override
<<<<<<< HEAD
    public void read( @Nonnull BlockState state, @Nonnull CompoundNBT nbt )
    {
        super.read( state, nbt );
=======
    public void load( @Nonnull CompoundNBT nbt )
    {
        super.load( nbt );
>>>>>>> 34b5ede3

        // Load ID, label and power state
        m_computerID = nbt.contains( NBT_ID ) ? nbt.getInt( NBT_ID ) : -1;
        label = nbt.contains( NBT_LABEL ) ? nbt.getString( NBT_LABEL ) : null;
        m_on = m_startOn = nbt.getBoolean( NBT_ON );
    }

    protected boolean isPeripheralBlockedOnSide( ComputerSide localSide )
    {
        return false;
    }

    protected abstract Direction getDirection();

    protected ComputerSide remapToLocalSide( Direction globalSide )
    {
        return remapLocalSide( DirectionUtil.toLocal( getDirection(), globalSide ) );
    }

    protected ComputerSide remapLocalSide( ComputerSide localSide )
    {
        return localSide;
    }

    private void updateSideInput( ServerComputer computer, Direction dir, BlockPos offset )
    {
        Direction offsetSide = dir.getOpposite();
        ComputerSide localDir = remapToLocalSide( dir );

        computer.setRedstoneInput( localDir, getRedstoneInput( level, offset, dir ) );
        computer.setBundledRedstoneInput( localDir, BundledRedstone.getOutput( getLevel(), offset, offsetSide ) );
        if( !isPeripheralBlockedOnSide( localDir ) )
        {
            IPeripheral peripheral = Peripherals.getPeripheral( getLevel(), offset, offsetSide, invalidate[dir.ordinal()] );
            computer.setPeripheral( localDir, peripheral );
        }
    }

    /**
     * Gets the redstone input for an adjacent block.
     *
     * @param world The world we exist in
     * @param pos   The position of the neighbour
     * @param side  The side we are reading from
     * @return The effective redstone power
     * @see RedstoneDiodeBlock#calculateInputStrength(World, BlockPos, BlockState)
     */
    protected static int getRedstoneInput( World world, BlockPos pos, Direction side )
    {
        int power = world.getSignal( pos, side );
        if( power >= 15 ) return power;

        BlockState neighbour = world.getBlockState( pos );
        return neighbour.getBlock() == Blocks.REDSTONE_WIRE
            ? Math.max( power, neighbour.getValue( RedstoneWireBlock.POWER ) )
            : power;
    }

    public void updateInput()
    {
        if( getLevel() == null || getLevel().isClientSide ) return;

        // Update all sides
        ServerComputer computer = getServerComputer();
        if( computer == null ) return;

        BlockPos pos = computer.getPosition();
        for( Direction dir : DirectionUtil.FACINGS )
        {
            updateSideInput( computer, dir, pos.relative( dir ) );
        }
    }

    private void updateInput( BlockPos neighbour )
    {
        if( getLevel() == null || getLevel().isClientSide ) return;

        ServerComputer computer = getServerComputer();
        if( computer == null ) return;

        for( Direction dir : DirectionUtil.FACINGS )
        {
            BlockPos offset = worldPosition.relative( dir );
            if( offset.equals( neighbour ) )
            {
                updateSideInput( computer, dir, offset );
                return;
            }
        }

        // If the position is not any adjacent one, update all inputs.
        updateInput();
    }

    private void updateInput( Direction dir )
    {
        if( getLevel() == null || getLevel().isClientSide ) return;

        ServerComputer computer = getServerComputer();
        if( computer == null ) return;

        updateSideInput( computer, dir, worldPosition.relative( dir ) );
    }

    public void updateOutput()
    {
        // Update redstone
        updateBlock();
        for( Direction dir : DirectionUtil.FACINGS )
        {
            RedstoneUtil.propagateRedstoneOutput( getLevel(), getBlockPos(), dir );
        }
    }

    protected abstract ServerComputer createComputer( int instanceID, int id );

    @Override
    public final int getComputerID()
    {
        return m_computerID;
    }

    @Override
    public final String getLabel()
    {
        return label;
    }

    @Override
    public final void setComputerID( int id )
    {
        if( getLevel().isClientSide || m_computerID == id ) return;

        m_computerID = id;
        ServerComputer computer = getServerComputer();
        if( computer != null ) computer.setID( m_computerID );
        setChanged();
    }

    @Override
    public final void setLabel( String label )
    {
        if( getLevel().isClientSide || Objects.equals( this.label, label ) ) return;

        this.label = label;
        ServerComputer computer = getServerComputer();
        if( computer != null ) computer.setLabel( label );
        setChanged();
    }

    @Override
    public ComputerFamily getFamily()
    {
        return family;
    }

    public ServerComputer createServerComputer()
    {
        if( getLevel().isClientSide ) return null;

        boolean changed = false;
        if( m_instanceID < 0 )
        {
            m_instanceID = ComputerCraft.serverComputerRegistry.getUnusedInstanceID();
            changed = true;
        }
        if( !ComputerCraft.serverComputerRegistry.contains( m_instanceID ) )
        {
            ServerComputer computer = createComputer( m_instanceID, m_computerID );
            ComputerCraft.serverComputerRegistry.add( m_instanceID, computer );
            m_fresh = true;
            changed = true;
        }
        if( changed )
        {
            updateBlock();
            updateInput();
        }
        return ComputerCraft.serverComputerRegistry.get( m_instanceID );
    }

    public ServerComputer getServerComputer()
    {
        return getLevel().isClientSide ? null : ComputerCraft.serverComputerRegistry.get( m_instanceID );
    }

    // Networking stuff

    @Override
    protected void writeDescription( @Nonnull CompoundNBT nbt )
    {
        super.writeDescription( nbt );
        if( label != null ) nbt.putString( NBT_LABEL, label );
        if( m_computerID >= 0 ) nbt.putInt( NBT_ID, m_computerID );
    }

    @Override
    protected void readDescription( @Nonnull CompoundNBT nbt )
    {
        super.readDescription( nbt );
        label = nbt.contains( NBT_LABEL ) ? nbt.getString( NBT_LABEL ) : null;
        m_computerID = nbt.contains( NBT_ID ) ? nbt.getInt( NBT_ID ) : -1;
    }

    protected void transferStateFrom( TileComputerBase copy )
    {
        if( copy.m_computerID != m_computerID || copy.m_instanceID != m_instanceID )
        {
            unload();
            m_instanceID = copy.m_instanceID;
            m_computerID = copy.m_computerID;
            label = copy.label;
            m_on = copy.m_on;
            m_startOn = copy.m_startOn;
            updateBlock();
        }
        copy.m_instanceID = -1;
    }

    @Nonnull
    @Override
    public ITextComponent getName()
    {
        return hasCustomName()
            ? new StringTextComponent( label )
            : new TranslationTextComponent( getBlockState().getBlock().getDescriptionId() );
    }

    @Override
    public boolean hasCustomName()
    {
        return !Strings.isNullOrEmpty( label );
    }

    @Nullable
    @Override
    public ITextComponent getCustomName()
    {
        return hasCustomName() ? new StringTextComponent( label ) : null;
    }

    @Nonnull
    @Override
    public ITextComponent getDisplayName()
    {
        return INameable.super.getDisplayName();
    }
}<|MERGE_RESOLUTION|>--- conflicted
+++ resolved
@@ -200,15 +200,9 @@
     }
 
     @Override
-<<<<<<< HEAD
-    public void read( @Nonnull BlockState state, @Nonnull CompoundNBT nbt )
-    {
-        super.read( state, nbt );
-=======
-    public void load( @Nonnull CompoundNBT nbt )
-    {
-        super.load( nbt );
->>>>>>> 34b5ede3
+    public void load( @Nonnull BlockState state, @Nonnull CompoundNBT nbt )
+    {
+        super.load( state, nbt );
 
         // Load ID, label and power state
         m_computerID = nbt.contains( NBT_ID ) ? nbt.getInt( NBT_ID ) : -1;
