--- conflicted
+++ resolved
@@ -154,13 +154,7 @@
 
     protected NetworkMessage createTerminalPacket()
     {
-<<<<<<< HEAD
-        CompoundNBT tagCompound = new CompoundNBT();
-        writeDescription( tagCompound );
-        return new ComputerTerminalClientMessage( getInstanceID(), tagCompound );
-=======
         return new ComputerTerminalClientMessage( getInstanceID(), write() );
->>>>>>> c0f3ca81
     }
 
     public void broadcastState( boolean force )
