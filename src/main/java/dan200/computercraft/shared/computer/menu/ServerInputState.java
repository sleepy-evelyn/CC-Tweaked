/*
 * This file is part of ComputerCraft - http://www.computercraft.info
 * Copyright Daniel Ratcliffe, 2011-2022. Do not distribute without permission.
 * Send enquiries to dratcliffe@gmail.com
 */
package dan200.computercraft.shared.computer.menu;

import dan200.computercraft.ComputerCraft;
import dan200.computercraft.shared.computer.core.ServerComputer;
import dan200.computercraft.shared.computer.upload.*;
import dan200.computercraft.shared.network.NetworkHandler;
import dan200.computercraft.shared.network.NetworkMessage;
import dan200.computercraft.shared.network.client.UploadResultMessage;
import it.unimi.dsi.fastutil.ints.IntIterator;
import it.unimi.dsi.fastutil.ints.IntOpenHashSet;
import it.unimi.dsi.fastutil.ints.IntSet;
<<<<<<< HEAD
import net.minecraft.network.chat.TranslatableComponent;
import net.minecraft.server.level.ServerPlayer;
=======
import net.minecraft.entity.player.ServerPlayerEntity;
import net.minecraft.inventory.container.Container;
import net.minecraft.util.text.TranslationTextComponent;
>>>>>>> 5ee5b119

import javax.annotation.Nullable;
import java.util.List;
import java.util.UUID;
import java.util.stream.Collectors;

/**
 * The default concrete implementation of {@link ServerInputHandler}.
 * <p>
 * This keeps track of the current key and mouse state, and releases them when the container is closed.
 *
 * @param <T> The type of container this server input belongs to.
 */
public class ServerInputState<T extends Container & ComputerMenu> implements ServerInputHandler
{
    private final T owner;
    private final IntSet keysDown = new IntOpenHashSet( 4 );

    private int lastMouseX;
    private int lastMouseY;
    private int lastMouseDown = -1;

    private @Nullable UUID toUploadId;
    private @Nullable List<FileUpload> toUpload;

    public ServerInputState( T owner )
    {
        this.owner = owner;
    }

    @Override
    public void queueEvent( String event, @Nullable Object[] arguments )
    {
        owner.getComputer().queueEvent( event, arguments );
    }

    @Override
    public void keyDown( int key, boolean repeat )
    {
        keysDown.add( key );
        owner.getComputer().keyDown( key, repeat );
    }

    @Override
    public void keyUp( int key )
    {
        keysDown.remove( key );
        owner.getComputer().keyUp( key );
    }

    @Override
    public void mouseClick( int button, int x, int y )
    {
        lastMouseX = x;
        lastMouseY = y;
        lastMouseDown = button;

        owner.getComputer().mouseClick( button, x, y );
    }

    @Override
    public void mouseUp( int button, int x, int y )
    {
        lastMouseX = x;
        lastMouseY = y;
        lastMouseDown = -1;

        owner.getComputer().mouseUp( button, x, y );
    }

    @Override
    public void mouseDrag( int button, int x, int y )
    {
        lastMouseX = x;
        lastMouseY = y;
        lastMouseDown = button;

        owner.getComputer().mouseDrag( button, x, y );
    }

    @Override
    public void mouseScroll( int direction, int x, int y )
    {
        lastMouseX = x;
        lastMouseY = y;

        owner.getComputer().mouseScroll( direction, x, y );
    }

    @Override
    public void shutdown()
    {
        owner.getComputer().shutdown();
    }

    @Override
    public void turnOn()
    {
        owner.getComputer().turnOn();
    }

    @Override
    public void reboot()
    {
        owner.getComputer().reboot();
    }

    @Override
    public void startUpload( UUID uuid, List<FileUpload> files )
    {
        toUploadId = uuid;
        toUpload = files;
    }

    @Override
    public void continueUpload( UUID uploadId, List<FileSlice> slices )
    {
        if( toUploadId == null || toUpload == null || !toUploadId.equals( uploadId ) )
        {
            ComputerCraft.log.warn( "Invalid continueUpload call, skipping." );
            return;
        }

        for( FileSlice slice : slices ) slice.apply( toUpload );
    }

    @Override
    public void finishUpload( ServerPlayer uploader, UUID uploadId )
    {
        if( toUploadId == null || toUpload == null || toUpload.isEmpty() || !toUploadId.equals( uploadId ) )
        {
            ComputerCraft.log.warn( "Invalid finishUpload call, skipping." );
            return;
        }

        NetworkMessage message = finishUpload( uploader );
        NetworkHandler.sendToPlayer( uploader, message );
    }

<<<<<<< HEAD
    @Override
    public void confirmUpload( ServerPlayer uploader, boolean overwrite )
=======
    private UploadResultMessage finishUpload( ServerPlayerEntity player )
>>>>>>> 5ee5b119
    {
        ServerComputer computer = owner.getComputer();
        if( toUpload == null )
        {
            return UploadResultMessage.error( owner, UploadResult.COMPUTER_OFF_MSG );
        }

        for( FileUpload upload : toUpload )
        {
            if( !upload.checksumMatches() )
            {
                ComputerCraft.log.warn( "Checksum failed to match for {}.", upload.getName() );
<<<<<<< HEAD
                return new UploadResultMessage( UploadResult.ERROR, new TranslatableComponent( "gui.computercraft.upload.failed.corrupted" ) );
            }
        }

        try
        {
            List<String> overwrite = new ArrayList<>();
            List<FileUpload> files = toUpload;
            toUpload = null;
            for( FileUpload upload : files )
            {
                if( !fs.exists( upload.getName() ) ) continue;
                if( fs.isDir( upload.getName() ) )
                {
                    return new UploadResultMessage(
                        UploadResult.ERROR,
                        new TranslatableComponent( "gui.computercraft.upload.failed.overwrite_dir", upload.getName() )
                    );
                }

                overwrite.add( upload.getName() );
            }

            if( !overwrite.isEmpty() && !forceOverwrite )
            {
                StringJoiner joiner = new StringJoiner( LIST_PREFIX, LIST_PREFIX, "" );
                for( String value : overwrite ) joiner.add( value );
                toUpload = files;
                return new UploadResultMessage(
                    UploadResult.CONFIRM_OVERWRITE,
                    new TranslatableComponent( "gui.computercraft.upload.overwrite.detail", joiner.toString() )
                );
            }

            long availableSpace = fs.getFreeSpace( "/" );
            long neededSpace = 0;
            for( FileUpload upload : files ) neededSpace += Math.max( 512, upload.getBytes().remaining() );
            if( neededSpace > availableSpace ) return UploadResultMessage.OUT_OF_SPACE;

            for( FileUpload file : files )
            {
                try( FileSystemWrapper<WritableByteChannel> channel = fs.openForWrite( file.getName(), false, Function.identity() ) )
                {
                    channel.get().write( file.getBytes() );
                }
            }

            return new UploadResultMessage(
                UploadResult.SUCCESS, new TranslatableComponent( "gui.computercraft.upload.success.msg", files.size() )
            );
        }
        catch( FileSystemException | IOException e )
        {
            ComputerCraft.log.error( "Error uploading files", e );
            return new UploadResultMessage( UploadResult.ERROR, new TranslatableComponent( "gui.computercraft.upload.failed.generic", e.getMessage() ) );
        }
=======
                return UploadResultMessage.error( owner, new TranslationTextComponent( "gui.computercraft.upload.failed.corrupted" ) );
            }
        }

        computer.queueEvent( "file_transfer", new Object[] {
            new TransferredFiles( player, owner, toUpload.stream().map( x -> new TransferredFile( x.getName(), x.getBytes() ) ).collect( Collectors.toList() ) ),
        } );
        return UploadResultMessage.queued( owner );
>>>>>>> 5ee5b119
    }

    public void close()
    {
        ServerComputer computer = owner.getComputer();
        IntIterator keys = keysDown.iterator();
        while( keys.hasNext() ) computer.keyUp( keys.nextInt() );

        if( lastMouseDown != -1 ) computer.mouseUp( lastMouseDown, lastMouseX, lastMouseY );

        keysDown.clear();
        lastMouseDown = -1;
    }
}<|MERGE_RESOLUTION|>--- conflicted
+++ resolved
@@ -14,14 +14,9 @@
 import it.unimi.dsi.fastutil.ints.IntIterator;
 import it.unimi.dsi.fastutil.ints.IntOpenHashSet;
 import it.unimi.dsi.fastutil.ints.IntSet;
-<<<<<<< HEAD
 import net.minecraft.network.chat.TranslatableComponent;
 import net.minecraft.server.level.ServerPlayer;
-=======
-import net.minecraft.entity.player.ServerPlayerEntity;
-import net.minecraft.inventory.container.Container;
-import net.minecraft.util.text.TranslationTextComponent;
->>>>>>> 5ee5b119
+import net.minecraft.world.inventory.AbstractContainerMenu;
 
 import javax.annotation.Nullable;
 import java.util.List;
@@ -35,7 +30,7 @@
  *
  * @param <T> The type of container this server input belongs to.
  */
-public class ServerInputState<T extends Container & ComputerMenu> implements ServerInputHandler
+public class ServerInputState<T extends AbstractContainerMenu & ComputerMenu> implements ServerInputHandler
 {
     private final T owner;
     private final IntSet keysDown = new IntOpenHashSet( 4 );
@@ -161,12 +156,7 @@
         NetworkHandler.sendToPlayer( uploader, message );
     }
 
-<<<<<<< HEAD
-    @Override
-    public void confirmUpload( ServerPlayer uploader, boolean overwrite )
-=======
-    private UploadResultMessage finishUpload( ServerPlayerEntity player )
->>>>>>> 5ee5b119
+    private UploadResultMessage finishUpload( ServerPlayer player )
     {
         ServerComputer computer = owner.getComputer();
         if( toUpload == null )
@@ -179,65 +169,7 @@
             if( !upload.checksumMatches() )
             {
                 ComputerCraft.log.warn( "Checksum failed to match for {}.", upload.getName() );
-<<<<<<< HEAD
-                return new UploadResultMessage( UploadResult.ERROR, new TranslatableComponent( "gui.computercraft.upload.failed.corrupted" ) );
-            }
-        }
-
-        try
-        {
-            List<String> overwrite = new ArrayList<>();
-            List<FileUpload> files = toUpload;
-            toUpload = null;
-            for( FileUpload upload : files )
-            {
-                if( !fs.exists( upload.getName() ) ) continue;
-                if( fs.isDir( upload.getName() ) )
-                {
-                    return new UploadResultMessage(
-                        UploadResult.ERROR,
-                        new TranslatableComponent( "gui.computercraft.upload.failed.overwrite_dir", upload.getName() )
-                    );
-                }
-
-                overwrite.add( upload.getName() );
-            }
-
-            if( !overwrite.isEmpty() && !forceOverwrite )
-            {
-                StringJoiner joiner = new StringJoiner( LIST_PREFIX, LIST_PREFIX, "" );
-                for( String value : overwrite ) joiner.add( value );
-                toUpload = files;
-                return new UploadResultMessage(
-                    UploadResult.CONFIRM_OVERWRITE,
-                    new TranslatableComponent( "gui.computercraft.upload.overwrite.detail", joiner.toString() )
-                );
-            }
-
-            long availableSpace = fs.getFreeSpace( "/" );
-            long neededSpace = 0;
-            for( FileUpload upload : files ) neededSpace += Math.max( 512, upload.getBytes().remaining() );
-            if( neededSpace > availableSpace ) return UploadResultMessage.OUT_OF_SPACE;
-
-            for( FileUpload file : files )
-            {
-                try( FileSystemWrapper<WritableByteChannel> channel = fs.openForWrite( file.getName(), false, Function.identity() ) )
-                {
-                    channel.get().write( file.getBytes() );
-                }
-            }
-
-            return new UploadResultMessage(
-                UploadResult.SUCCESS, new TranslatableComponent( "gui.computercraft.upload.success.msg", files.size() )
-            );
-        }
-        catch( FileSystemException | IOException e )
-        {
-            ComputerCraft.log.error( "Error uploading files", e );
-            return new UploadResultMessage( UploadResult.ERROR, new TranslatableComponent( "gui.computercraft.upload.failed.generic", e.getMessage() ) );
-        }
-=======
-                return UploadResultMessage.error( owner, new TranslationTextComponent( "gui.computercraft.upload.failed.corrupted" ) );
+                return UploadResultMessage.error( owner, new TranslatableComponent( "gui.computercraft.upload.failed.corrupted" ) );
             }
         }
 
@@ -245,7 +177,6 @@
             new TransferredFiles( player, owner, toUpload.stream().map( x -> new TransferredFile( x.getName(), x.getBytes() ) ).collect( Collectors.toList() ) ),
         } );
         return UploadResultMessage.queued( owner );
->>>>>>> 5ee5b119
     }
 
     public void close()
