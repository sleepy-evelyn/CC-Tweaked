/*
 * This file is part of ComputerCraft - http://www.computercraft.info
 * Copyright Daniel Ratcliffe, 2011-2022. Do not distribute without permission.
 * Send enquiries to dratcliffe@gmail.com
 */
package dan200.computercraft.shared.computer.apis;

import com.mojang.brigadier.tree.CommandNode;
import com.mojang.brigadier.tree.LiteralCommandNode;
import dan200.computercraft.ComputerCraft;
import dan200.computercraft.api.detail.BlockReference;
import dan200.computercraft.api.lua.*;
import dan200.computercraft.shared.computer.blocks.TileCommandComputer;
import dan200.computercraft.shared.peripheral.generic.data.BlockData;
import dan200.computercraft.shared.util.NBTUtil;
<<<<<<< HEAD
import net.minecraft.commands.CommandSourceStack;
import net.minecraft.commands.Commands;
import net.minecraft.core.BlockPos;
import net.minecraft.core.Registry;
import net.minecraft.resources.ResourceKey;
import net.minecraft.resources.ResourceLocation;
=======
import net.minecraft.command.CommandSource;
import net.minecraft.command.Commands;
import net.minecraft.nbt.CompoundNBT;
>>>>>>> 8b89d88d
import net.minecraft.server.MinecraftServer;
import net.minecraft.world.level.Level;
import net.minecraft.world.level.block.entity.BlockEntity;
import net.minecraft.world.level.block.state.BlockState;

import javax.annotation.Nonnull;
import java.util.*;

/**
 * @cc.module commands
 * @cc.since 1.7
 */
public class CommandAPI implements ILuaAPI
{
    private final TileCommandComputer computer;

    public CommandAPI( TileCommandComputer computer )
    {
        this.computer = computer;
    }

    @Override
    public String[] getNames()
    {
        return new String[] { "commands" };
    }

    private static Object createOutput( String output )
    {
        return new Object[] { output };
    }

    private Object[] doCommand( String command )
    {
        MinecraftServer server = computer.getLevel().getServer();
        if( server == null || !server.isCommandBlockEnabled() )
        {
            return new Object[] { false, createOutput( "Command blocks disabled by server" ) };
        }

        Commands commandManager = server.getCommands();
        TileCommandComputer.CommandReceiver receiver = computer.getReceiver();
        try
        {
            receiver.clearOutput();
            int result = commandManager.performCommand( computer.getSource(), command );
            return new Object[] { result > 0, receiver.copyOutput(), result };
        }
        catch( Throwable t )
        {
            if( ComputerCraft.logComputerErrors ) ComputerCraft.log.error( "Error running command.", t );
            return new Object[] { false, createOutput( "Java Exception Thrown: " + t ) };
        }
    }

    private static Map<?, ?> getBlockInfo( Level world, BlockPos pos )
    {
        // Get the details of the block
        BlockReference block = new BlockReference( world, pos );
        Map<String, Object> table = BlockData.fill( new HashMap<>(), block );

<<<<<<< HEAD
        BlockEntity tile = world.getBlockEntity( pos );
        if( tile != null ) table.put( "nbt", NBTUtil.toLua( tile.saveWithFullMetadata() ) );
=======
        TileEntity tile = block.getBlockEntity();
        if( tile != null ) table.put( "nbt", NBTUtil.toLua( tile.save( new CompoundNBT() ) ) );
>>>>>>> 8b89d88d

        return table;
    }

    /**
     * Execute a specific command.
     *
     * @param command The command to execute.
     * @return See {@code cc.treturn}.
     * @cc.treturn boolean Whether the command executed successfully.
     * @cc.treturn { string... } The output of this command, as a list of lines.
     * @cc.treturn number|nil The number of "affected" objects, or `nil` if the command failed. The definition of this
     * varies from command to command.
     * @cc.changed 1.71 Added return value with command output.
     * @cc.changed 1.85.0 Added return value with the number of affected objects.
     * @cc.usage Set the block above the command computer to stone.
     * <pre>{@code
     * commands.exec("setblock ~ ~1 ~ minecraft:stone")
     * }</pre>
     */
    @LuaFunction( mainThread = true )
    public final Object[] exec( String command )
    {
        return doCommand( command );
    }

    /**
     * Asynchronously execute a command.
     *
     * Unlike {@link #exec}, this will immediately return, instead of waiting for the
     * command to execute. This allows you to run multiple commands at the same
     * time.
     *
     * When this command has finished executing, it will queue a `task_complete`
     * event containing the result of executing this command (what {@link #exec} would
     * return).
     *
     * @param context The context this command executes under.
     * @param command The command to execute.
     * @return The "task id". When this command has been executed, it will queue a `task_complete` event with a matching id.
     * @throws LuaException (hidden) If the task cannot be created.
     * @cc.usage Asynchronously sets the block above the computer to stone.
     * <pre>{@code
     * commands.execAsync("setblock ~ ~1 ~ minecraft:stone")
     * }</pre>
     * @cc.see parallel One may also use the parallel API to run multiple commands at once.
     */
    @LuaFunction
    public final long execAsync( ILuaContext context, String command ) throws LuaException
    {
        return context.issueMainThreadTask( () -> doCommand( command ) );
    }

    /**
     * List all available commands which the computer has permission to execute.
     *
     * @param args Arguments to this function.
     * @return A list of all available commands
     * @throws LuaException (hidden) On non-string arguments.
     * @cc.tparam string ... The sub-command to complete.
     */
    @LuaFunction( mainThread = true )
    public final List<String> list( IArguments args ) throws LuaException
    {
        MinecraftServer server = computer.getLevel().getServer();

        if( server == null ) return Collections.emptyList();
        CommandNode<CommandSourceStack> node = server.getCommands().getDispatcher().getRoot();
        for( int j = 0; j < args.count(); j++ )
        {
            String name = args.getString( j );
            node = node.getChild( name );
            if( !(node instanceof LiteralCommandNode) ) return Collections.emptyList();
        }

        List<String> result = new ArrayList<>();
        for( CommandNode<?> child : node.getChildren() )
        {
            if( child instanceof LiteralCommandNode<?> ) result.add( child.getName() );
        }
        return result;
    }

    /**
     * Get the position of the current command computer.
     *
     * @return The block's position.
     * @cc.treturn number This computer's x position.
     * @cc.treturn number This computer's y position.
     * @cc.treturn number This computer's z position.
     * @cc.see gps.locate To get the position of a non-command computer.
     */
    @LuaFunction
    public final Object[] getBlockPosition()
    {
        // This is probably safe to do on the Lua thread. Probably.
        BlockPos pos = computer.getBlockPos();
        return new Object[] { pos.getX(), pos.getY(), pos.getZ() };
    }

    /**
     * Get information about a range of blocks.
     *
     * This returns the same information as @{getBlockInfo}, just for multiple
     * blocks at once.
     *
     * Blocks are traversed by ascending y level, followed by z and x - the returned
     * table may be indexed using `x + z*width + y*depth*depth`.
     *
     * @param minX      The start x coordinate of the range to query.
     * @param minY      The start y coordinate of the range to query.
     * @param minZ      The start z coordinate of the range to query.
     * @param maxX      The end x coordinate of the range to query.
     * @param maxY      The end y coordinate of the range to query.
     * @param maxZ      The end z coordinate of the range to query.
     * @param dimension The dimension to query (e.g. "minecraft:overworld"). Defaults to the current dimension.
     * @return A list of information about each block.
     * @throws LuaException If the coordinates are not within the world.
     * @throws LuaException If trying to get information about more than 4096 blocks.
     * @cc.since 1.76
     * @cc.changed 1.99 Added {@code dimension} argument.
     */
    @LuaFunction( mainThread = true )
    public final List<Map<?, ?>> getBlockInfos( int minX, int minY, int minZ, int maxX, int maxY, int maxZ, Optional<String> dimension ) throws LuaException
    {
        // Get the details of the block
        Level world = getLevel( dimension );
        BlockPos min = new BlockPos(
            Math.min( minX, maxX ),
            Math.min( minY, maxY ),
            Math.min( minZ, maxZ )
        );
        BlockPos max = new BlockPos(
            Math.max( minX, maxX ),
            Math.max( minY, maxY ),
            Math.max( minZ, maxZ )
        );
        if( world == null || !world.isInWorldBounds( min ) || !world.isInWorldBounds( max ) )
        {
            throw new LuaException( "Co-ordinates out of range" );
        }

        int blocks = (max.getX() - min.getX() + 1) * (max.getY() - min.getY() + 1) * (max.getZ() - min.getZ() + 1);
        if( blocks > 4096 ) throw new LuaException( "Too many blocks" );

        List<Map<?, ?>> results = new ArrayList<>( blocks );
        for( int y = min.getY(); y <= max.getY(); y++ )
        {
            for( int z = min.getZ(); z <= max.getZ(); z++ )
            {
                for( int x = min.getX(); x <= max.getX(); x++ )
                {
                    BlockPos pos = new BlockPos( x, y, z );
                    results.add( getBlockInfo( world, pos ) );
                }
            }
        }

        return results;
    }

    /**
     * Get some basic information about a block.
     *
     * The returned table contains the current name, metadata and block state (as
     * with @{turtle.inspect}). If there is a tile entity for that block, its NBT
     * will also be returned.
     *
     * @param x         The x position of the block to query.
     * @param y         The y position of the block to query.
     * @param z         The z position of the block to query.
     * @param dimension The dimension to query (e.g. "minecraft:overworld"). Defaults to the current dimension.
     * @return The given block's information.
     * @throws LuaException If the coordinates are not within the world, or are not currently loaded.
     * @cc.changed 1.76 Added block state info to return value
     * @cc.changed 1.99 Added {@code dimension} argument.
     */
    @LuaFunction( mainThread = true )
    public final Map<?, ?> getBlockInfo( int x, int y, int z, Optional<String> dimension ) throws LuaException
    {
        Level level = getLevel( dimension );
        BlockPos position = new BlockPos( x, y, z );
        if( !level.isInWorldBounds( position ) ) throw new LuaException( "Co-ordinates out of range" );
        return getBlockInfo( level, position );
    }

    @Nonnull
    private Level getLevel( @Nonnull Optional<String> id ) throws LuaException
    {
        Level currentLevel = computer.getLevel();
        if( currentLevel == null ) throw new LuaException( "No world exists" );

        if( !id.isPresent() ) return currentLevel;

        ResourceLocation dimensionId = ResourceLocation.tryParse( id.get() );
        if( dimensionId == null ) throw new LuaException( "Invalid dimension name" );

        Level level = currentLevel.getServer().getLevel( ResourceKey.create( Registry.DIMENSION_REGISTRY, dimensionId ) );
        if( level == null ) throw new LuaException( "Unknown dimension" );

        return level;
    }
}<|MERGE_RESOLUTION|>--- conflicted
+++ resolved
@@ -13,22 +13,15 @@
 import dan200.computercraft.shared.computer.blocks.TileCommandComputer;
 import dan200.computercraft.shared.peripheral.generic.data.BlockData;
 import dan200.computercraft.shared.util.NBTUtil;
-<<<<<<< HEAD
 import net.minecraft.commands.CommandSourceStack;
 import net.minecraft.commands.Commands;
 import net.minecraft.core.BlockPos;
 import net.minecraft.core.Registry;
 import net.minecraft.resources.ResourceKey;
 import net.minecraft.resources.ResourceLocation;
-=======
-import net.minecraft.command.CommandSource;
-import net.minecraft.command.Commands;
-import net.minecraft.nbt.CompoundNBT;
->>>>>>> 8b89d88d
 import net.minecraft.server.MinecraftServer;
 import net.minecraft.world.level.Level;
 import net.minecraft.world.level.block.entity.BlockEntity;
-import net.minecraft.world.level.block.state.BlockState;
 
 import javax.annotation.Nonnull;
 import java.util.*;
@@ -86,13 +79,8 @@
         BlockReference block = new BlockReference( world, pos );
         Map<String, Object> table = BlockData.fill( new HashMap<>(), block );
 
-<<<<<<< HEAD
-        BlockEntity tile = world.getBlockEntity( pos );
+        BlockEntity tile = block.blockEntity();
         if( tile != null ) table.put( "nbt", NBTUtil.toLua( tile.saveWithFullMetadata() ) );
-=======
-        TileEntity tile = block.getBlockEntity();
-        if( tile != null ) table.put( "nbt", NBTUtil.toLua( tile.save( new CompoundNBT() ) ) );
->>>>>>> 8b89d88d
 
         return table;
     }
