/*
 * This file is part of ComputerCraft - http://www.computercraft.info
 * Copyright Daniel Ratcliffe, 2011-2022. Do not distribute without permission.
 * Send enquiries to dratcliffe@gmail.com
 */
package dan200.computercraft.shared.computer.inventory;

import dan200.computercraft.shared.computer.core.ComputerFamily;
import dan200.computercraft.shared.computer.core.ServerComputer;
import dan200.computercraft.shared.network.container.ComputerContainerData;
import dan200.computercraft.shared.util.InvisibleSlot;
<<<<<<< HEAD
import net.minecraft.world.entity.player.Inventory;
import net.minecraft.world.entity.player.Player;
import net.minecraft.world.inventory.MenuType;
=======
import net.minecraft.entity.player.PlayerEntity;
import net.minecraft.entity.player.PlayerInventory;
import net.minecraft.inventory.container.ContainerType;
import net.minecraft.item.ItemStack;
>>>>>>> 562f224c

import javax.annotation.Nonnull;
import java.util.function.Predicate;

/**
 * A computer menu which does not have any visible inventory.
 * <p>
 * This adds invisible versions of the player's hotbars slots, to ensure they're synced to the client when changed.
 */
public class ComputerMenuWithoutInventory extends ContainerComputerBase
{
<<<<<<< HEAD
    public ComputerMenuWithoutInventory( MenuType<? extends ContainerComputerBase> type, int id, Inventory player, Predicate<Player> canUse, IComputer computer, ComputerFamily family )
=======
    public ComputerMenuWithoutInventory(
        ContainerType<? extends ContainerComputerBase> type, int id, PlayerInventory player, Predicate<PlayerEntity> canUse,
        ServerComputer computer, ComputerFamily family
    )
>>>>>>> 562f224c
    {
        super( type, id, canUse, family, computer, null );
        addSlots( player );
    }

<<<<<<< HEAD
    public ComputerMenuWithoutInventory( MenuType<? extends ContainerComputerBase> type, int id, Inventory player, ComputerContainerData data )
=======
    public ComputerMenuWithoutInventory( ContainerType<? extends ContainerComputerBase> type, int id, PlayerInventory player, ComputerContainerData menuData )
>>>>>>> 562f224c
    {
        super( type, id, p -> true, menuData.family(), null, menuData );
        addSlots( player );
    }

    private void addSlots( Inventory player )
    {
        for( int i = 0; i < 9; i++ ) addSlot( new InvisibleSlot( player, i ) );
    }

    @Nonnull
    @Override
    public ItemStack quickMoveStack( @Nonnull PlayerEntity player, int slot )
    {
        return ItemStack.EMPTY;
    }
}<|MERGE_RESOLUTION|>--- conflicted
+++ resolved
@@ -9,16 +9,10 @@
 import dan200.computercraft.shared.computer.core.ServerComputer;
 import dan200.computercraft.shared.network.container.ComputerContainerData;
 import dan200.computercraft.shared.util.InvisibleSlot;
-<<<<<<< HEAD
 import net.minecraft.world.entity.player.Inventory;
 import net.minecraft.world.entity.player.Player;
 import net.minecraft.world.inventory.MenuType;
-=======
-import net.minecraft.entity.player.PlayerEntity;
-import net.minecraft.entity.player.PlayerInventory;
-import net.minecraft.inventory.container.ContainerType;
-import net.minecraft.item.ItemStack;
->>>>>>> 562f224c
+import net.minecraft.world.item.ItemStack;
 
 import javax.annotation.Nonnull;
 import java.util.function.Predicate;
@@ -30,24 +24,16 @@
  */
 public class ComputerMenuWithoutInventory extends ContainerComputerBase
 {
-<<<<<<< HEAD
-    public ComputerMenuWithoutInventory( MenuType<? extends ContainerComputerBase> type, int id, Inventory player, Predicate<Player> canUse, IComputer computer, ComputerFamily family )
-=======
     public ComputerMenuWithoutInventory(
-        ContainerType<? extends ContainerComputerBase> type, int id, PlayerInventory player, Predicate<PlayerEntity> canUse,
+        MenuType<? extends ContainerComputerBase> type, int id, Inventory player, Predicate<Player> canUse,
         ServerComputer computer, ComputerFamily family
     )
->>>>>>> 562f224c
     {
         super( type, id, canUse, family, computer, null );
         addSlots( player );
     }
 
-<<<<<<< HEAD
-    public ComputerMenuWithoutInventory( MenuType<? extends ContainerComputerBase> type, int id, Inventory player, ComputerContainerData data )
-=======
-    public ComputerMenuWithoutInventory( ContainerType<? extends ContainerComputerBase> type, int id, PlayerInventory player, ComputerContainerData menuData )
->>>>>>> 562f224c
+    public ComputerMenuWithoutInventory( MenuType<? extends ContainerComputerBase> type, int id, Inventory player, ComputerContainerData menuData )
     {
         super( type, id, p -> true, menuData.family(), null, menuData );
         addSlots( player );
@@ -60,7 +46,7 @@
 
     @Nonnull
     @Override
-    public ItemStack quickMoveStack( @Nonnull PlayerEntity player, int slot )
+    public ItemStack quickMoveStack( @Nonnull Player player, int slot )
     {
         return ItemStack.EMPTY;
     }
