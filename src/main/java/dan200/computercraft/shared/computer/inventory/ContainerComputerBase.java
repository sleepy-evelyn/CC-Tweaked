/*
 * This file is part of ComputerCraft - http://www.computercraft.info
 * Copyright Daniel Ratcliffe, 2011-2022. Do not distribute without permission.
 * Send enquiries to dratcliffe@gmail.com
 */
package dan200.computercraft.shared.computer.inventory;

import dan200.computercraft.core.terminal.Terminal;
import dan200.computercraft.shared.computer.core.ComputerFamily;
import dan200.computercraft.shared.computer.core.ServerComputer;
import dan200.computercraft.shared.computer.menu.ComputerMenu;
import dan200.computercraft.shared.computer.menu.ServerInputState;
import dan200.computercraft.shared.network.client.TerminalState;
import dan200.computercraft.shared.network.container.ComputerContainerData;
<<<<<<< HEAD
import net.minecraft.network.chat.TranslatableComponent;
import net.minecraft.server.level.ServerPlayer;
import net.minecraft.world.entity.player.Inventory;
import net.minecraft.world.entity.player.Player;
import net.minecraft.world.inventory.AbstractContainerMenu;
import net.minecraft.world.inventory.MenuType;
=======
import dan200.computercraft.shared.util.SingleIntArray;
import net.minecraft.entity.player.PlayerEntity;
import net.minecraft.inventory.container.Container;
import net.minecraft.inventory.container.ContainerType;
import net.minecraft.util.IIntArray;
import net.minecraft.util.IntArray;
>>>>>>> 562f224c

import javax.annotation.Nonnull;
import javax.annotation.Nullable;
import java.util.function.Predicate;

<<<<<<< HEAD
public abstract class ContainerComputerBase extends AbstractContainerMenu implements IContainerComputer
{
    private static final String LIST_PREFIX = "\n \u2022 ";

    private final Predicate<Player> canUse;
    private final IComputer computer;
=======
public abstract class ContainerComputerBase extends Container implements ComputerMenu
{
    private final Predicate<PlayerEntity> canUse;
>>>>>>> 562f224c
    private final ComputerFamily family;
    private final IIntArray data;

    private final @Nullable ServerComputer computer;
    private final @Nullable ServerInputState input;

    private final @Nullable Terminal terminal;

<<<<<<< HEAD
    public ContainerComputerBase( MenuType<? extends ContainerComputerBase> type, int id, Predicate<Player> canUse, IComputer computer, ComputerFamily family )
=======
    public ContainerComputerBase(
        ContainerType<? extends ContainerComputerBase> type, int id, Predicate<PlayerEntity> canUse,
        ComputerFamily family, @Nullable ServerComputer computer, @Nullable ComputerContainerData containerData
    )
>>>>>>> 562f224c
    {
        super( type, id );
        this.canUse = canUse;
        this.family = family;
<<<<<<< HEAD
    }

    public ContainerComputerBase( MenuType<? extends ContainerComputerBase> type, int id, Inventory player, ComputerContainerData data )
    {
        this( type, id, x -> true, getComputer( player, data ), data.getFamily() );
    }

    protected static IComputer getComputer( Inventory player, ComputerContainerData data )
    {
        int id = data.getInstanceId();
        if( !player.player.level.isClientSide ) return ComputerCraft.serverComputerRegistry.get( id );

        ClientComputer computer = ComputerCraft.clientComputerRegistry.get( id );
        if( computer == null ) ComputerCraft.clientComputerRegistry.add( id, computer = new ClientComputer( id ) );
        return computer;
=======
        data = computer == null ? new IntArray( 1 ) : (SingleIntArray) () -> computer.isOn() ? 1 : 0;
        addDataSlots( data );

        this.computer = computer;
        input = computer == null ? null : new ServerInputState( this );
        terminal = containerData == null ? null : containerData.terminal().create();
>>>>>>> 562f224c
    }

    @Override
    public boolean stillValid( @Nonnull Player player )
    {
        return canUse.test( player );
    }

    @Nonnull
    public ComputerFamily getFamily()
    {
        return family;
    }

    public boolean isOn()
    {
        return data.get( 0 ) != 0;
    }

    @Override
    public ServerComputer getComputer()
    {
        if( computer == null ) throw new UnsupportedOperationException( "Cannot access server computer on the client" );
        return computer;
    }

    @Override
<<<<<<< HEAD
    public void finishUpload( @Nonnull ServerPlayer uploader, @Nonnull UUID uploadId )
=======
    public ServerInputState getInput()
>>>>>>> 562f224c
    {
        if( input == null ) throw new UnsupportedOperationException( "Cannot access server computer on the client" );
        return input;
    }

    @Override
<<<<<<< HEAD
    public void confirmUpload( @Nonnull ServerPlayer uploader, boolean overwrite )
=======
    public void updateTerminal( TerminalState state )
>>>>>>> 562f224c
    {
        if( terminal == null ) throw new UnsupportedOperationException( "Cannot update terminal on the server" );
        state.apply( terminal );
    }

    /**
     * Get the current terminal state.
     *
     * @return The current terminal state.
     * @throws IllegalStateException When accessed on the server.
     */
    public Terminal getTerminal()
    {
<<<<<<< HEAD
        ServerComputer computer = (ServerComputer) getComputer();
        if( computer == null ) return UploadResultMessage.COMPUTER_OFF;

        FileSystem fs = computer.getComputer().getEnvironment().getFileSystem();
        if( fs == null ) return UploadResultMessage.COMPUTER_OFF;

        for( FileUpload upload : toUpload )
        {
            if( !upload.checksumMatches() )
            {
                ComputerCraft.log.warn( "Checksum failed to match for {}.", upload.getName() );
                return new UploadResultMessage( UploadResult.ERROR, new TranslatableComponent( "gui.computercraft.upload.failed.corrupted" ) );
            }
        }

        try
        {
            List<String> overwrite = new ArrayList<>();
            List<FileUpload> files = toUpload;
            toUpload = null;
            for( FileUpload upload : files )
            {
                if( !fs.exists( upload.getName() ) ) continue;
                if( fs.isDir( upload.getName() ) )
                {
                    return new UploadResultMessage(
                        UploadResult.ERROR,
                        new TranslatableComponent( "gui.computercraft.upload.failed.overwrite_dir", upload.getName() )
                    );
                }

                overwrite.add( upload.getName() );
            }

            if( !overwrite.isEmpty() && !forceOverwrite )
            {
                StringJoiner joiner = new StringJoiner( LIST_PREFIX, LIST_PREFIX, "" );
                for( String value : overwrite ) joiner.add( value );
                toUpload = files;
                return new UploadResultMessage(
                    UploadResult.CONFIRM_OVERWRITE,
                    new TranslatableComponent( "gui.computercraft.upload.overwrite.detail", joiner.toString() )
                );
            }

            long availableSpace = fs.getFreeSpace( "/" );
            long neededSpace = 0;
            for( FileUpload upload : files ) neededSpace += Math.max( 512, upload.getBytes().remaining() );
            if( neededSpace > availableSpace ) return UploadResultMessage.OUT_OF_SPACE;

            for( FileUpload file : files )
            {
                try( FileSystemWrapper<WritableByteChannel> channel = fs.openForWrite( file.getName(), false, Function.identity() ) )
                {
                    channel.get().write( file.getBytes() );
                }
            }

            return new UploadResultMessage(
                UploadResult.SUCCESS, new TranslatableComponent( "gui.computercraft.upload.success.msg", files.size() )
            );
        }
        catch( FileSystemException | IOException e )
        {
            ComputerCraft.log.error( "Error uploading files", e );
            return new UploadResultMessage( UploadResult.ERROR, new TranslatableComponent( "gui.computercraft.upload.failed.generic", e.getMessage() ) );
        }
=======
        if( terminal == null ) throw new IllegalStateException( "Cannot update terminal on the server" );
        return terminal;
>>>>>>> 562f224c
    }

    @Override
    public void removed( @Nonnull Player player )
    {
        super.removed( player );
        if( input != null ) input.close();
    }
}<|MERGE_RESOLUTION|>--- conflicted
+++ resolved
@@ -12,82 +12,42 @@
 import dan200.computercraft.shared.computer.menu.ServerInputState;
 import dan200.computercraft.shared.network.client.TerminalState;
 import dan200.computercraft.shared.network.container.ComputerContainerData;
-<<<<<<< HEAD
-import net.minecraft.network.chat.TranslatableComponent;
-import net.minecraft.server.level.ServerPlayer;
-import net.minecraft.world.entity.player.Inventory;
+import dan200.computercraft.shared.util.SingleIntArray;
 import net.minecraft.world.entity.player.Player;
 import net.minecraft.world.inventory.AbstractContainerMenu;
+import net.minecraft.world.inventory.ContainerData;
 import net.minecraft.world.inventory.MenuType;
-=======
-import dan200.computercraft.shared.util.SingleIntArray;
-import net.minecraft.entity.player.PlayerEntity;
-import net.minecraft.inventory.container.Container;
-import net.minecraft.inventory.container.ContainerType;
-import net.minecraft.util.IIntArray;
-import net.minecraft.util.IntArray;
->>>>>>> 562f224c
+import net.minecraft.world.inventory.SimpleContainerData;
 
 import javax.annotation.Nonnull;
 import javax.annotation.Nullable;
 import java.util.function.Predicate;
 
-<<<<<<< HEAD
-public abstract class ContainerComputerBase extends AbstractContainerMenu implements IContainerComputer
+public abstract class ContainerComputerBase extends AbstractContainerMenu implements ComputerMenu
 {
-    private static final String LIST_PREFIX = "\n \u2022 ";
-
     private final Predicate<Player> canUse;
-    private final IComputer computer;
-=======
-public abstract class ContainerComputerBase extends Container implements ComputerMenu
-{
-    private final Predicate<PlayerEntity> canUse;
->>>>>>> 562f224c
     private final ComputerFamily family;
-    private final IIntArray data;
+    private final ContainerData data;
 
     private final @Nullable ServerComputer computer;
     private final @Nullable ServerInputState input;
 
     private final @Nullable Terminal terminal;
 
-<<<<<<< HEAD
-    public ContainerComputerBase( MenuType<? extends ContainerComputerBase> type, int id, Predicate<Player> canUse, IComputer computer, ComputerFamily family )
-=======
     public ContainerComputerBase(
-        ContainerType<? extends ContainerComputerBase> type, int id, Predicate<PlayerEntity> canUse,
+        MenuType<? extends ContainerComputerBase> type, int id, Predicate<Player> canUse,
         ComputerFamily family, @Nullable ServerComputer computer, @Nullable ComputerContainerData containerData
     )
->>>>>>> 562f224c
     {
         super( type, id );
         this.canUse = canUse;
         this.family = family;
-<<<<<<< HEAD
-    }
-
-    public ContainerComputerBase( MenuType<? extends ContainerComputerBase> type, int id, Inventory player, ComputerContainerData data )
-    {
-        this( type, id, x -> true, getComputer( player, data ), data.getFamily() );
-    }
-
-    protected static IComputer getComputer( Inventory player, ComputerContainerData data )
-    {
-        int id = data.getInstanceId();
-        if( !player.player.level.isClientSide ) return ComputerCraft.serverComputerRegistry.get( id );
-
-        ClientComputer computer = ComputerCraft.clientComputerRegistry.get( id );
-        if( computer == null ) ComputerCraft.clientComputerRegistry.add( id, computer = new ClientComputer( id ) );
-        return computer;
-=======
-        data = computer == null ? new IntArray( 1 ) : (SingleIntArray) () -> computer.isOn() ? 1 : 0;
+        data = computer == null ? new SimpleContainerData( 1 ) : (SingleIntArray) () -> computer.isOn() ? 1 : 0;
         addDataSlots( data );
 
         this.computer = computer;
         input = computer == null ? null : new ServerInputState( this );
         terminal = containerData == null ? null : containerData.terminal().create();
->>>>>>> 562f224c
     }
 
     @Override
@@ -115,22 +75,14 @@
     }
 
     @Override
-<<<<<<< HEAD
-    public void finishUpload( @Nonnull ServerPlayer uploader, @Nonnull UUID uploadId )
-=======
     public ServerInputState getInput()
->>>>>>> 562f224c
     {
         if( input == null ) throw new UnsupportedOperationException( "Cannot access server computer on the client" );
         return input;
     }
 
     @Override
-<<<<<<< HEAD
-    public void confirmUpload( @Nonnull ServerPlayer uploader, boolean overwrite )
-=======
     public void updateTerminal( TerminalState state )
->>>>>>> 562f224c
     {
         if( terminal == null ) throw new UnsupportedOperationException( "Cannot update terminal on the server" );
         state.apply( terminal );
@@ -144,78 +96,8 @@
      */
     public Terminal getTerminal()
     {
-<<<<<<< HEAD
-        ServerComputer computer = (ServerComputer) getComputer();
-        if( computer == null ) return UploadResultMessage.COMPUTER_OFF;
-
-        FileSystem fs = computer.getComputer().getEnvironment().getFileSystem();
-        if( fs == null ) return UploadResultMessage.COMPUTER_OFF;
-
-        for( FileUpload upload : toUpload )
-        {
-            if( !upload.checksumMatches() )
-            {
-                ComputerCraft.log.warn( "Checksum failed to match for {}.", upload.getName() );
-                return new UploadResultMessage( UploadResult.ERROR, new TranslatableComponent( "gui.computercraft.upload.failed.corrupted" ) );
-            }
-        }
-
-        try
-        {
-            List<String> overwrite = new ArrayList<>();
-            List<FileUpload> files = toUpload;
-            toUpload = null;
-            for( FileUpload upload : files )
-            {
-                if( !fs.exists( upload.getName() ) ) continue;
-                if( fs.isDir( upload.getName() ) )
-                {
-                    return new UploadResultMessage(
-                        UploadResult.ERROR,
-                        new TranslatableComponent( "gui.computercraft.upload.failed.overwrite_dir", upload.getName() )
-                    );
-                }
-
-                overwrite.add( upload.getName() );
-            }
-
-            if( !overwrite.isEmpty() && !forceOverwrite )
-            {
-                StringJoiner joiner = new StringJoiner( LIST_PREFIX, LIST_PREFIX, "" );
-                for( String value : overwrite ) joiner.add( value );
-                toUpload = files;
-                return new UploadResultMessage(
-                    UploadResult.CONFIRM_OVERWRITE,
-                    new TranslatableComponent( "gui.computercraft.upload.overwrite.detail", joiner.toString() )
-                );
-            }
-
-            long availableSpace = fs.getFreeSpace( "/" );
-            long neededSpace = 0;
-            for( FileUpload upload : files ) neededSpace += Math.max( 512, upload.getBytes().remaining() );
-            if( neededSpace > availableSpace ) return UploadResultMessage.OUT_OF_SPACE;
-
-            for( FileUpload file : files )
-            {
-                try( FileSystemWrapper<WritableByteChannel> channel = fs.openForWrite( file.getName(), false, Function.identity() ) )
-                {
-                    channel.get().write( file.getBytes() );
-                }
-            }
-
-            return new UploadResultMessage(
-                UploadResult.SUCCESS, new TranslatableComponent( "gui.computercraft.upload.success.msg", files.size() )
-            );
-        }
-        catch( FileSystemException | IOException e )
-        {
-            ComputerCraft.log.error( "Error uploading files", e );
-            return new UploadResultMessage( UploadResult.ERROR, new TranslatableComponent( "gui.computercraft.upload.failed.generic", e.getMessage() ) );
-        }
-=======
         if( terminal == null ) throw new IllegalStateException( "Cannot update terminal on the server" );
         return terminal;
->>>>>>> 562f224c
     }
 
     @Override
