/*
 * This file is part of ComputerCraft - http://www.computercraft.info
 * Copyright Daniel Ratcliffe, 2011-2022. Do not distribute without permission.
 * Send enquiries to dratcliffe@gmail.com
 */
package dan200.computercraft.shared.computer.inventory;

import dan200.computercraft.core.terminal.Terminal;
import dan200.computercraft.shared.computer.core.ComputerFamily;
import dan200.computercraft.shared.computer.core.ServerComputer;
import dan200.computercraft.shared.computer.menu.ComputerMenu;
import dan200.computercraft.shared.computer.menu.ServerInputState;
import dan200.computercraft.shared.network.client.TerminalState;
import dan200.computercraft.shared.network.container.ComputerContainerData;
<<<<<<< HEAD
import net.minecraft.network.chat.Component;
import net.minecraft.server.level.ServerPlayer;
import net.minecraft.world.entity.player.Inventory;
=======
import dan200.computercraft.shared.util.SingleIntArray;
>>>>>>> 158850be
import net.minecraft.world.entity.player.Player;
import net.minecraft.world.inventory.AbstractContainerMenu;
import net.minecraft.world.inventory.ContainerData;
import net.minecraft.world.inventory.MenuType;
import net.minecraft.world.inventory.SimpleContainerData;

import javax.annotation.Nonnull;
import javax.annotation.Nullable;
import java.util.function.Predicate;

public abstract class ContainerComputerBase extends AbstractContainerMenu implements ComputerMenu
{
    private final Predicate<Player> canUse;
    private final ComputerFamily family;
    private final ContainerData data;

    private final @Nullable ServerComputer computer;
    private final @Nullable ServerInputState input;

    private final @Nullable Terminal terminal;

    public ContainerComputerBase(
        MenuType<? extends ContainerComputerBase> type, int id, Predicate<Player> canUse,
        ComputerFamily family, @Nullable ServerComputer computer, @Nullable ComputerContainerData containerData
    )
    {
        super( type, id );
        this.canUse = canUse;
        this.family = family;
        data = computer == null ? new SimpleContainerData( 1 ) : (SingleIntArray) () -> computer.isOn() ? 1 : 0;
        addDataSlots( data );

        this.computer = computer;
        input = computer == null ? null : new ServerInputState( this );
        terminal = containerData == null ? null : containerData.terminal().create();
    }

    @Override
    public boolean stillValid( @Nonnull Player player )
    {
        return canUse.test( player );
    }

    @Nonnull
    public ComputerFamily getFamily()
    {
        return family;
    }

    public boolean isOn()
    {
        return data.get( 0 ) != 0;
    }

    @Override
    public ServerComputer getComputer()
    {
        if( computer == null ) throw new UnsupportedOperationException( "Cannot access server computer on the client" );
        return computer;
    }

    @Override
    public ServerInputState getInput()
    {
        if( input == null ) throw new UnsupportedOperationException( "Cannot access server computer on the client" );
        return input;
    }

    @Override
    public void updateTerminal( TerminalState state )
    {
        if( terminal == null ) throw new UnsupportedOperationException( "Cannot update terminal on the server" );
        state.apply( terminal );
    }

    /**
     * Get the current terminal state.
     *
     * @return The current terminal state.
     * @throws IllegalStateException When accessed on the server.
     */
    public Terminal getTerminal()
    {
<<<<<<< HEAD
        ServerComputer computer = (ServerComputer) getComputer();
        if( computer == null ) return UploadResultMessage.COMPUTER_OFF;

        FileSystem fs = computer.getComputer().getEnvironment().getFileSystem();
        if( fs == null ) return UploadResultMessage.COMPUTER_OFF;

        for( FileUpload upload : toUpload )
        {
            if( !upload.checksumMatches() )
            {
                ComputerCraft.log.warn( "Checksum failed to match for {}.", upload.getName() );
                return new UploadResultMessage( UploadResult.ERROR, Component.translatable( "gui.computercraft.upload.failed.corrupted" ) );
            }
        }

        try
        {
            List<String> overwrite = new ArrayList<>();
            List<FileUpload> files = toUpload;
            toUpload = null;
            for( FileUpload upload : files )
            {
                if( !fs.exists( upload.getName() ) ) continue;
                if( fs.isDir( upload.getName() ) )
                {
                    return new UploadResultMessage(
                        UploadResult.ERROR,
                        Component.translatable( "gui.computercraft.upload.failed.overwrite_dir", upload.getName() )
                    );
                }

                overwrite.add( upload.getName() );
            }

            if( !overwrite.isEmpty() && !forceOverwrite )
            {
                StringJoiner joiner = new StringJoiner( LIST_PREFIX, LIST_PREFIX, "" );
                for( String value : overwrite ) joiner.add( value );
                toUpload = files;
                return new UploadResultMessage(
                    UploadResult.CONFIRM_OVERWRITE,
                    Component.translatable( "gui.computercraft.upload.overwrite.detail", joiner.toString() )
                );
            }

            long availableSpace = fs.getFreeSpace( "/" );
            long neededSpace = 0;
            for( FileUpload upload : files ) neededSpace += Math.max( 512, upload.getBytes().remaining() );
            if( neededSpace > availableSpace ) return UploadResultMessage.OUT_OF_SPACE;

            for( FileUpload file : files )
            {
                try( FileSystemWrapper<WritableByteChannel> channel = fs.openForWrite( file.getName(), false, Function.identity() ) )
                {
                    channel.get().write( file.getBytes() );
                }
            }

            return new UploadResultMessage(
                UploadResult.SUCCESS, Component.translatable( "gui.computercraft.upload.success.msg", files.size() )
            );
        }
        catch( FileSystemException | IOException e )
        {
            ComputerCraft.log.error( "Error uploading files", e );
            return new UploadResultMessage( UploadResult.ERROR, Component.translatable( "gui.computercraft.upload.failed.generic", e.getMessage() ) );
        }
=======
        if( terminal == null ) throw new IllegalStateException( "Cannot update terminal on the server" );
        return terminal;
>>>>>>> 158850be
    }

    @Override
    public void removed( @Nonnull Player player )
    {
        super.removed( player );
        if( input != null ) input.close();
    }
}<|MERGE_RESOLUTION|>--- conflicted
+++ resolved
@@ -12,13 +12,7 @@
 import dan200.computercraft.shared.computer.menu.ServerInputState;
 import dan200.computercraft.shared.network.client.TerminalState;
 import dan200.computercraft.shared.network.container.ComputerContainerData;
-<<<<<<< HEAD
-import net.minecraft.network.chat.Component;
-import net.minecraft.server.level.ServerPlayer;
-import net.minecraft.world.entity.player.Inventory;
-=======
 import dan200.computercraft.shared.util.SingleIntArray;
->>>>>>> 158850be
 import net.minecraft.world.entity.player.Player;
 import net.minecraft.world.inventory.AbstractContainerMenu;
 import net.minecraft.world.inventory.ContainerData;
@@ -102,78 +96,8 @@
      */
     public Terminal getTerminal()
     {
-<<<<<<< HEAD
-        ServerComputer computer = (ServerComputer) getComputer();
-        if( computer == null ) return UploadResultMessage.COMPUTER_OFF;
-
-        FileSystem fs = computer.getComputer().getEnvironment().getFileSystem();
-        if( fs == null ) return UploadResultMessage.COMPUTER_OFF;
-
-        for( FileUpload upload : toUpload )
-        {
-            if( !upload.checksumMatches() )
-            {
-                ComputerCraft.log.warn( "Checksum failed to match for {}.", upload.getName() );
-                return new UploadResultMessage( UploadResult.ERROR, Component.translatable( "gui.computercraft.upload.failed.corrupted" ) );
-            }
-        }
-
-        try
-        {
-            List<String> overwrite = new ArrayList<>();
-            List<FileUpload> files = toUpload;
-            toUpload = null;
-            for( FileUpload upload : files )
-            {
-                if( !fs.exists( upload.getName() ) ) continue;
-                if( fs.isDir( upload.getName() ) )
-                {
-                    return new UploadResultMessage(
-                        UploadResult.ERROR,
-                        Component.translatable( "gui.computercraft.upload.failed.overwrite_dir", upload.getName() )
-                    );
-                }
-
-                overwrite.add( upload.getName() );
-            }
-
-            if( !overwrite.isEmpty() && !forceOverwrite )
-            {
-                StringJoiner joiner = new StringJoiner( LIST_PREFIX, LIST_PREFIX, "" );
-                for( String value : overwrite ) joiner.add( value );
-                toUpload = files;
-                return new UploadResultMessage(
-                    UploadResult.CONFIRM_OVERWRITE,
-                    Component.translatable( "gui.computercraft.upload.overwrite.detail", joiner.toString() )
-                );
-            }
-
-            long availableSpace = fs.getFreeSpace( "/" );
-            long neededSpace = 0;
-            for( FileUpload upload : files ) neededSpace += Math.max( 512, upload.getBytes().remaining() );
-            if( neededSpace > availableSpace ) return UploadResultMessage.OUT_OF_SPACE;
-
-            for( FileUpload file : files )
-            {
-                try( FileSystemWrapper<WritableByteChannel> channel = fs.openForWrite( file.getName(), false, Function.identity() ) )
-                {
-                    channel.get().write( file.getBytes() );
-                }
-            }
-
-            return new UploadResultMessage(
-                UploadResult.SUCCESS, Component.translatable( "gui.computercraft.upload.success.msg", files.size() )
-            );
-        }
-        catch( FileSystemException | IOException e )
-        {
-            ComputerCraft.log.error( "Error uploading files", e );
-            return new UploadResultMessage( UploadResult.ERROR, Component.translatable( "gui.computercraft.upload.failed.generic", e.getMessage() ) );
-        }
-=======
         if( terminal == null ) throw new IllegalStateException( "Cannot update terminal on the server" );
         return terminal;
->>>>>>> 158850be
     }
 
     @Override
