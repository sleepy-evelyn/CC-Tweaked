/*
 * This file is part of ComputerCraft - http://www.computercraft.info
 * Copyright Daniel Ratcliffe, 2011-2019. Do not distribute without permission.
 * Send enquiries to dratcliffe@gmail.com
 */

package dan200.computercraft.shared.peripheral.monitor;

import dan200.computercraft.ComputerCraft;
import dan200.computercraft.api.peripheral.IComputerAccess;
import dan200.computercraft.api.peripheral.IPeripheral;
import dan200.computercraft.api.peripheral.IPeripheralTile;
import dan200.computercraft.core.terminal.Terminal;
import dan200.computercraft.shared.common.ServerTerminal;
import dan200.computercraft.shared.common.TileGeneric;
import dan200.computercraft.shared.util.NamedBlockEntityType;
import dan200.computercraft.shared.util.TickScheduler;
import net.minecraft.block.entity.BlockEntity;
import net.minecraft.block.entity.BlockEntityType;
import net.minecraft.entity.player.PlayerEntity;
import net.minecraft.nbt.CompoundTag;
import net.minecraft.util.Hand;
import net.minecraft.util.Identifier;
import net.minecraft.util.hit.BlockHitResult;
import net.minecraft.util.math.BlockPos;
import net.minecraft.util.math.Direction;
import net.minecraft.world.World;

import javax.annotation.Nonnull;
import java.util.HashSet;
import java.util.Set;

public class TileMonitor extends TileGeneric implements IPeripheralTile
{
    public static final NamedBlockEntityType<TileMonitor> FACTORY_NORMAL = NamedBlockEntityType.create(
        new Identifier( ComputerCraft.MOD_ID, "monitor_normal" ),
        f -> new TileMonitor( f, false )
    );

    public static final NamedBlockEntityType<TileMonitor> FACTORY_ADVANCED = NamedBlockEntityType.create(
        new Identifier( ComputerCraft.MOD_ID, "monitor_advanced" ),
        f -> new TileMonitor( f, true )
    );

    public static final double RENDER_BORDER = 2.0 / 16.0;
    public static final double RENDER_MARGIN = 0.5 / 16.0;
    public static final double RENDER_PIXEL_SCALE = 1.0 / 64.0;

    private static final int MAX_WIDTH = 8;
    private static final int MAX_HEIGHT = 6;

    private static final String NBT_X = "XIndex";
    private static final String NBT_Y = "YIndex";
    private static final String NBT_WIDTH = "Width";
    private static final String NBT_HEIGHT = "Height";

    private final boolean advanced;

    private ServerMonitor m_serverMonitor;
    private ClientMonitor m_clientMonitor;
    private MonitorPeripheral m_peripheral;
    private final Set<IComputerAccess> m_computers = new HashSet<>();

    private boolean m_destroyed = false;
    private boolean visiting = false;

    private int m_width = 1;
    private int m_height = 1;
    private int m_xIndex = 0;
    private int m_yIndex = 0;

    public TileMonitor( BlockEntityType<? extends TileMonitor> type, boolean advanced )
    {
        super( type );
        this.advanced = advanced;
    }

    @Override
    public void validate()
    {
        super.validate();
        TickScheduler.schedule( this );
    }

    @Override
    public void destroy()
    {
        // TODO: Call this before using the block
        if( m_destroyed ) return;
        m_destroyed = true;
        if( !getWorld().isClient ) contractNeighbours();
    }

    @Override
    public void invalidate()
    {
        super.invalidate();
        if( m_clientMonitor != null && m_xIndex == 0 && m_yIndex == 0 ) m_clientMonitor.destroy();
    }

    /*
    @Override
    public void onChunkUnloaded()
    {
        super.onChunkUnloaded();
        if( m_clientMonitor != null && m_xIndex == 0 && m_yIndex == 0 ) m_clientMonitor.destroy();
    }
    */

    @Override
    public boolean onActivate( PlayerEntity player, Hand hand, BlockHitResult hit )
    {
        if( !player.isSneaking() && getFront() == hit.getSide() )
        {
            if( !getWorld().isClient )
            {
                monitorTouched( (float) hit.getPos().x, (float) hit.getPos().y, (float) hit.getPos().z );
            }
            return true;
        }

        return false;
    }

    @Nonnull
    @Override
    public CompoundTag toTag( CompoundTag tag )
    {
        tag.putInt( NBT_X, m_xIndex );
        tag.putInt( NBT_Y, m_yIndex );
        tag.putInt( NBT_WIDTH, m_width );
        tag.putInt( NBT_HEIGHT, m_height );
        return super.toTag( tag );
    }

    @Override
    public void fromTag( CompoundTag tag )
    {
        super.fromTag( tag );
        m_xIndex = tag.getInt( NBT_X );
        m_yIndex = tag.getInt( NBT_Y );
        m_width = tag.getInt( NBT_WIDTH );
        m_height = tag.getInt( NBT_HEIGHT );
    }

    @Override
    public void blockTick()
    {
        if( m_xIndex != 0 || m_yIndex != 0 || m_serverMonitor == null ) return;

        m_serverMonitor.clearChanged();

        if( m_serverMonitor.pollResized() )
        {
            for( int x = 0; x < m_width; x++ )
            {
                for( int y = 0; y < m_height; y++ )
                {
                    TileMonitor monitor = getNeighbour( x, y );
                    if( monitor == null ) continue;

                    for( IComputerAccess computer : monitor.m_computers )
                    {
                        computer.queueEvent( "monitor_resize", new Object[] {
                            computer.getAttachmentName()
                        } );
                    }
                }
            }
        }

        if( m_serverMonitor.pollTerminalChanged() ) updateBlock();
    }

    // IPeripheralTile implementation

    @Override
    public IPeripheral getPeripheral( @Nonnull Direction side )
    {
        createServerMonitor(); // Ensure the monitor is created before doing anything else.
        if( m_peripheral == null ) m_peripheral = new MonitorPeripheral( this );
        return m_peripheral;
    }

    public ServerMonitor getCachedServerMonitor()
    {
        return m_serverMonitor;
    }

    private ServerMonitor getServerMonitor()
    {
        if( m_serverMonitor != null ) return m_serverMonitor;

        TileMonitor origin = getOrigin();
        if( origin == null ) return null;

        return m_serverMonitor = origin.m_serverMonitor;
    }

    private ServerMonitor createServerMonitor()
    {
        if( m_serverMonitor != null ) return m_serverMonitor;

        if( m_xIndex == 0 && m_yIndex == 0 )
        {
            // If we're the origin, set up the new monitor
            m_serverMonitor = new ServerMonitor( advanced, this );
            m_serverMonitor.rebuild();

            // And propagate it to child monitors
            for( int x = 0; x < m_width; x++ )
            {
                for( int y = 0; y < m_height; y++ )
                {
                    TileMonitor monitor = getNeighbour( x, y );
                    if( monitor != null ) monitor.m_serverMonitor = m_serverMonitor;
                }
            }

            return m_serverMonitor;
        }
        else
        {
            // Otherwise fetch the origin and attempt to get its monitor
            // Note this may load chunks, but we don't really have a choice here.
            BlockPos pos = getPos();
            BlockEntity te = world.getBlockEntity( pos.offset( getRight(), -m_xIndex ).offset( getDown(), -m_yIndex ) );
            if( !(te instanceof TileMonitor) ) return null;

            return m_serverMonitor = ((TileMonitor) te).createServerMonitor();
        }
    }

    public ClientMonitor getClientMonitor()
    {
        if( m_clientMonitor != null ) return m_clientMonitor;

        BlockPos pos = getPos();
        BlockEntity te = world.getBlockEntity( pos.offset( getRight(), -m_xIndex ).offset( getDown(), -m_yIndex ) );
        if( !(te instanceof TileMonitor) ) return null;

        return m_clientMonitor = ((TileMonitor) te).m_clientMonitor;
    }

    // Networking stuff

    @Override
    protected void writeDescription( @Nonnull CompoundTag nbt )
    {
        super.writeDescription( nbt );

        nbt.putInt( NBT_X, m_xIndex );
        nbt.putInt( NBT_Y, m_yIndex );
        nbt.putInt( NBT_WIDTH, m_width );
        nbt.putInt( NBT_HEIGHT, m_height );

        if( m_xIndex == 0 && m_yIndex == 0 && m_serverMonitor != null )
        {
            m_serverMonitor.writeDescription( nbt );
        }
    }

    @Override
    protected final void readDescription( @Nonnull CompoundTag nbt )
    {
        super.readDescription( nbt );

        int oldXIndex = m_xIndex;
        int oldYIndex = m_yIndex;
        int oldWidth = m_width;
        int oldHeight = m_height;

        m_xIndex = nbt.getInt( NBT_X );
        m_yIndex = nbt.getInt( NBT_Y );
        m_width = nbt.getInt( NBT_WIDTH );
        m_height = nbt.getInt( NBT_HEIGHT );

        if( oldXIndex != m_xIndex || oldYIndex != m_yIndex )
        {
            // If our index has changed then it's possible the origin monitor has changed. Thus
            // we'll clear our cache. If we're the origin then we'll need to remove the glList as well.
            if( oldXIndex == 0 && oldYIndex == 0 && m_clientMonitor != null ) m_clientMonitor.destroy();
            m_clientMonitor = null;
        }

        if( m_xIndex == 0 && m_yIndex == 0 )
        {
            // If we're the origin terminal then read the description
            if( m_clientMonitor == null ) m_clientMonitor = new ClientMonitor( advanced, this );
            m_clientMonitor.readDescription( nbt );
        }

        if( oldXIndex != m_xIndex || oldYIndex != m_yIndex ||
            oldWidth != m_width || oldHeight != m_height )
        {
            // One of our properties has changed, so ensure we redraw the block
            updateBlock();
        }
    }

    private void updateBlockState()
    {
        getWorld().setBlockState( getPos(), getCachedState()
            .with( BlockMonitor.STATE, MonitorEdgeState.fromConnections(
                m_yIndex < m_height - 1, m_yIndex > 0,
                m_xIndex > 0, m_xIndex < m_width - 1 ) ), 2 );
    }

    // region Sizing and placement stuff
    public Direction getDirection()
    {
        return getCachedState().get( BlockMonitor.FACING );
    }

    public Direction getOrientation()
    {
        return getCachedState().get( BlockMonitor.ORIENTATION );
    }

    public Direction getFront()
    {
        Direction orientation = getOrientation();
        return orientation == Direction.NORTH ? getDirection() : orientation;
    }

    public Direction getRight()
    {
        return getDirection().rotateYCounterclockwise();
    }

<<<<<<< HEAD
    private Direction getDown()
=======
    public EnumFacing getDown()
>>>>>>> 18aee022
    {
        Direction orientation = getOrientation();
        if( orientation == Direction.NORTH ) return Direction.UP;
        return orientation == Direction.DOWN ? getDirection() : getDirection().getOpposite();
    }

    public int getWidth()
    {
        return m_width;
    }

    public int getHeight()
    {
        return m_height;
    }

    public int getXIndex()
    {
        return m_xIndex;
    }

    public int getYIndex()
    {
        return m_yIndex;
    }

    private TileMonitor getSimilarMonitorAt( BlockPos pos )
    {
        if( pos.equals( getPos() ) ) return this;

        int y = pos.getY();
        World world = getWorld();
        if( world == null || !world.isBlockLoaded( pos ) ) return null;

        BlockEntity tile = world.getBlockEntity( pos );
        if( !(tile instanceof TileMonitor) ) return null;

        TileMonitor monitor = (TileMonitor) tile;
        return !monitor.visiting && !monitor.m_destroyed && advanced == monitor.advanced
            && getDirection() == monitor.getDirection() && getOrientation() == monitor.getOrientation()
            ? monitor : null;
    }

    private TileMonitor getNeighbour( int x, int y )
    {
        BlockPos pos = getPos();
        Direction right = getRight();
        Direction down = getDown();
        int xOffset = -m_xIndex + x;
        int yOffset = -m_yIndex + y;
        return getSimilarMonitorAt( pos.offset( right, xOffset ).offset( down, yOffset ) );
    }

    private TileMonitor getOrigin()
    {
        return getNeighbour( 0, 0 );
    }

    private void resize( int width, int height )
    {
        // If we're not already the origin then we'll need to generate a new terminal.
        if( m_xIndex != 0 || m_yIndex != 0 ) m_serverMonitor = null;

        m_xIndex = 0;
        m_yIndex = 0;
        m_width = width;
        m_height = height;

        // Determine if we actually need a monitor. In order to do this, simply check if
        // any component monitor been wrapped as a peripheral. Whilst this flag may be
        // out of date,
        boolean needsTerminal = false;
        terminalCheck:
        for( int x = 0; x < width; x++ )
        {
            for( int y = 0; y < height; y++ )
            {
                TileMonitor monitor = getNeighbour( x, y );
                if( monitor != null && monitor.m_peripheral != null )
                {
                    needsTerminal = true;
                    break terminalCheck;
                }
            }
        }

        // Either delete the current monitor or sync a new one.
        if( needsTerminal )
        {
            if( m_serverMonitor == null ) m_serverMonitor = new ServerMonitor( advanced, this );
        }
        else
        {
            m_serverMonitor = null;
        }

        // Update the terminal's width and height and rebuild it. This ensures the monitor
        // is consistent when syncing it to other monitors.
        if( m_serverMonitor != null ) m_serverMonitor.rebuild();

        // Update the other monitors, setting coordinates, dimensions and the server terminal
        for( int x = 0; x < width; x++ )
        {
            for( int y = 0; y < height; y++ )
            {
                TileMonitor monitor = getNeighbour( x, y );
                if( monitor == null ) continue;

                monitor.m_xIndex = x;
                monitor.m_yIndex = y;
                monitor.m_width = width;
                monitor.m_height = height;
                monitor.m_serverMonitor = m_serverMonitor;
                monitor.updateBlockState();
                monitor.updateBlock();
            }
        }
    }

    private boolean mergeLeft()
    {
        TileMonitor left = getNeighbour( -1, 0 );
        if( left == null || left.m_yIndex != 0 || left.m_height != m_height ) return false;

        int width = left.m_width + m_width;
        if( width > MAX_WIDTH ) return false;

        TileMonitor origin = left.getOrigin();
        if( origin != null ) origin.resize( width, m_height );
        left.expand();
        return true;
    }

    private boolean mergeRight()
    {
        TileMonitor right = getNeighbour( m_width, 0 );
        if( right == null || right.m_yIndex != 0 || right.m_height != m_height ) return false;

        int width = m_width + right.m_width;
        if( width > MAX_WIDTH ) return false;

        TileMonitor origin = getOrigin();
        if( origin != null ) origin.resize( width, m_height );
        expand();
        return true;
    }

    private boolean mergeUp()
    {
        TileMonitor above = getNeighbour( 0, m_height );
        if( above == null || above.m_xIndex != 0 || above.m_width != m_width ) return false;

        int height = above.m_height + m_height;
        if( height > MAX_HEIGHT ) return false;

        TileMonitor origin = getOrigin();
        if( origin != null ) origin.resize( m_width, height );
        expand();
        return true;
    }

    private boolean mergeDown()
    {
        TileMonitor below = getNeighbour( 0, -1 );
        if( below == null || below.m_xIndex != 0 || below.m_width != m_width ) return false;

        int height = m_height + below.m_height;
        if( height > MAX_HEIGHT ) return false;

        TileMonitor origin = below.getOrigin();
        if( origin != null ) origin.resize( m_width, height );
        below.expand();
        return true;
    }

    @SuppressWarnings( "StatementWithEmptyBody" )
    void expand()
    {
        while( mergeLeft() || mergeRight() || mergeUp() || mergeDown() ) ;
    }

    void contractNeighbours()
    {
        visiting = true;
        if( m_xIndex > 0 )
        {
            TileMonitor left = getNeighbour( m_xIndex - 1, m_yIndex );
            if( left != null ) left.contract();
        }
        if( m_xIndex + 1 < m_width )
        {
            TileMonitor right = getNeighbour( m_xIndex + 1, m_yIndex );
            if( right != null ) right.contract();
        }
        if( m_yIndex > 0 )
        {
            TileMonitor below = getNeighbour( m_xIndex, m_yIndex - 1 );
            if( below != null ) below.contract();
        }
        if( m_yIndex + 1 < m_height )
        {
            TileMonitor above = getNeighbour( m_xIndex, m_yIndex + 1 );
            if( above != null ) above.contract();
        }
        visiting = false;
    }

    void contract()
    {
        int height = m_height;
        int width = m_width;

        TileMonitor origin = getOrigin();
        if( origin == null )
        {
            TileMonitor right = width > 1 ? getNeighbour( 1, 0 ) : null;
            TileMonitor below = height > 1 ? getNeighbour( 0, 1 ) : null;

            if( right != null ) right.resize( width - 1, 1 );
            if( below != null ) below.resize( width, height - 1 );
            if( right != null ) right.expand();
            if( below != null ) below.expand();

            return;
        }

        for( int y = 0; y < height; y++ )
        {
            for( int x = 0; x < width; x++ )
            {
                TileMonitor monitor = origin.getNeighbour( x, y );
                if( monitor != null ) continue;

                // Decompose
                TileMonitor above = null;
                TileMonitor left = null;
                TileMonitor right = null;
                TileMonitor below = null;

                if( y > 0 )
                {
                    above = origin;
                    above.resize( width, y );
                }
                if( x > 0 )
                {
                    left = origin.getNeighbour( 0, y );
                    left.resize( x, 1 );
                }
                if( x + 1 < width )
                {
                    right = origin.getNeighbour( x + 1, y );
                    right.resize( width - (x + 1), 1 );
                }
                if( y + 1 < height )
                {
                    below = origin.getNeighbour( 0, y + 1 );
                    below.resize( width, height - (y + 1) );
                }

                // Re-expand
                if( above != null ) above.expand();
                if( left != null ) left.expand();
                if( right != null ) right.expand();
                if( below != null ) below.expand();
                return;
            }
        }
    }

    private void monitorTouched( float xPos, float yPos, float zPos )
    {
        XYPair pair = XYPair
            .of( xPos, yPos, zPos, getDirection(), getOrientation() )
            .add( m_xIndex, m_height - m_yIndex - 1 );

        if( pair.x > m_width - RENDER_BORDER || pair.y > m_height - RENDER_BORDER || pair.x < RENDER_BORDER || pair.y < RENDER_BORDER )
        {
            return;
        }

        ServerTerminal serverTerminal = getServerMonitor();
        if( serverTerminal == null || !serverTerminal.isColour() ) return;

        Terminal originTerminal = serverTerminal.getTerminal();
        if( originTerminal == null ) return;

        double xCharWidth = (m_width - (RENDER_BORDER + RENDER_MARGIN) * 2.0) / originTerminal.getWidth();
        double yCharHeight = (m_height - (RENDER_BORDER + RENDER_MARGIN) * 2.0) / originTerminal.getHeight();

        int xCharPos = (int) Math.min( originTerminal.getWidth(), Math.max( (pair.x - RENDER_BORDER - RENDER_MARGIN) / xCharWidth + 1.0, 1.0 ) );
        int yCharPos = (int) Math.min( originTerminal.getHeight(), Math.max( (pair.y - RENDER_BORDER - RENDER_MARGIN) / yCharHeight + 1.0, 1.0 ) );

        for( int y = 0; y < m_height; y++ )
        {
            for( int x = 0; x < m_width; x++ )
            {
                TileMonitor monitor = getNeighbour( x, y );
                if( monitor == null ) continue;

                for( IComputerAccess computer : monitor.m_computers )
                {
                    computer.queueEvent( "monitor_touch", new Object[] {
                        computer.getAttachmentName(), xCharPos, yCharPos
                    } );
                }
            }
        }
    }
    // endregion

    void addComputer( IComputerAccess computer )
    {
        m_computers.add( computer );
    }

    void removeComputer( IComputerAccess computer )
    {
        m_computers.remove( computer );
    }

    /*
    @Nonnull
    @Override
    public AxisAlignedBB getRenderBoundingBox()
    {
        TileMonitor start = getNeighbour( 0, 0 );
        TileMonitor end = getNeighbour( width - 1, height - 1 );
        if( start != null && end != null )
        {
            BlockPos startPos = start.getPos();
            BlockPos endPos = end.getPos();
            int minX = Math.min( startPos.getX(), endPos.getX() );
            int minY = Math.min( startPos.getY(), endPos.getY() );
            int minZ = Math.min( startPos.getZ(), endPos.getZ() );
            int maxX = Math.max( startPos.getX(), endPos.getX() ) + 1;
            int maxY = Math.max( startPos.getY(), endPos.getY() ) + 1;
            int maxZ = Math.max( startPos.getZ(), endPos.getZ() ) + 1;
            return new AxisAlignedBB( minX, minY, minZ, maxX, maxY, maxZ );
        }
        else
        {
            BlockPos pos = getPos();
            return new AxisAlignedBB( pos.getX(), pos.getY(), pos.getZ(), pos.getX() + 1, pos.getY() + 1, pos.getZ() + 1 );
        }
    }
    */
}<|MERGE_RESOLUTION|>--- conflicted
+++ resolved
@@ -328,11 +328,7 @@
         return getDirection().rotateYCounterclockwise();
     }
 
-<<<<<<< HEAD
-    private Direction getDown()
-=======
-    public EnumFacing getDown()
->>>>>>> 18aee022
+    public Direction getDown()
     {
         Direction orientation = getOrientation();
         if( orientation == Direction.NORTH ) return Direction.UP;
