--- conflicted
+++ resolved
@@ -75,13 +75,9 @@
     private int bbX, bbY, bbWidth, bbHeight;
     private AABB boundingBox;
 
-<<<<<<< HEAD
+    TickScheduler.Token tickToken = new TickScheduler.Token( this );
+
     public TileMonitor( BlockEntityType<? extends TileMonitor> type, BlockPos pos, BlockState state, boolean advanced )
-=======
-    TickScheduler.Token tickToken = new TickScheduler.Token( this );
-
-    public TileMonitor( TileEntityType<? extends TileMonitor> type, boolean advanced )
->>>>>>> 5ee5b119
     {
         super( type, pos, state );
         this.advanced = advanced;
