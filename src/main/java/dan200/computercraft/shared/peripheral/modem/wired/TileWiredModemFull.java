--- conflicted
+++ resolved
@@ -315,15 +315,9 @@
     }
 
     @Override
-<<<<<<< HEAD
-    public void readNbt( @Nonnull BlockState state, @Nonnull NbtCompound nbt )
-    {
-        super.readNbt( state, nbt );
-=======
     public void readNbt( @Nonnull NbtCompound nbt )
     {
         super.readNbt( nbt );
->>>>>>> c85a8061
         peripheralAccessAllowed = nbt.getBoolean( NBT_PERIPHERAL_ENABLED );
         for( int i = 0; i < peripherals.length; i++ )
         {
