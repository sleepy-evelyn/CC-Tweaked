/*
 * This file is part of ComputerCraft - http://www.computercraft.info
 * Copyright Daniel Ratcliffe, 2011-2021. Do not distribute without permission.
 * Send enquiries to dratcliffe@gmail.com
 */
package dan200.computercraft.shared.media.items;

import dan200.computercraft.ComputerCraft;
import dan200.computercraft.api.ComputerCraftAPI;
import dan200.computercraft.api.filesystem.IMount;
import dan200.computercraft.api.media.IMedia;
import dan200.computercraft.shared.Registry;
import dan200.computercraft.shared.common.IColouredItem;
import dan200.computercraft.shared.util.Colour;
import net.minecraft.client.util.ITooltipFlag;
import net.minecraft.entity.player.PlayerEntity;
import net.minecraft.item.Item;
import net.minecraft.item.ItemGroup;
import net.minecraft.item.ItemStack;
import net.minecraft.nbt.CompoundNBT;
import net.minecraft.util.NonNullList;
import net.minecraft.util.math.BlockPos;
import net.minecraft.util.text.ITextComponent;
import net.minecraft.util.text.StringTextComponent;
import net.minecraft.util.text.TextFormatting;
import net.minecraft.util.text.TranslationTextComponent;
import net.minecraft.world.IWorldReader;
import net.minecraft.world.World;

import javax.annotation.Nonnull;
import javax.annotation.Nullable;
import java.util.List;

import net.minecraft.item.Item.Properties;

public class ItemDisk extends Item implements IMedia, IColouredItem
{
    private static final String NBT_ID = "DiskId";

    public ItemDisk( Properties settings )
    {
        super( settings );
    }

    @Nonnull
    public static ItemStack createFromIDAndColour( int id, String label, int colour )
    {
        ItemStack stack = new ItemStack( Registry.ModItems.DISK.get() );
        setDiskID( stack, id );
        Registry.ModItems.DISK.get().setLabel( stack, label );
        IColouredItem.setColourBasic( stack, colour );
        return stack;
    }

    @Override
    public void fillItemCategory( @Nonnull ItemGroup tabs, @Nonnull NonNullList<ItemStack> list )
    {
        if( !allowdedIn( tabs ) ) return;
        for( int colour = 0; colour < 16; colour++ )
        {
            list.add( createFromIDAndColour( -1, null, Colour.VALUES[colour].getHex() ) );
        }
    }

    @Override
    public void appendHoverText( @Nonnull ItemStack stack, @Nullable World world, @Nonnull List<ITextComponent> list, ITooltipFlag options )
    {
        if( options.isAdvanced() )
        {
            int id = getDiskID( stack );
            if( id >= 0 )
            {
                list.add( new TranslationTextComponent( "gui.computercraft.tooltip.disk_id", id )
<<<<<<< HEAD
                    .mergeStyle( TextFormatting.GRAY ) );
=======
                    .withStyle( TextFormatting.GRAY ) );
>>>>>>> 34b5ede3
            }
        }
    }

    @Override
    public boolean doesSneakBypassUse( ItemStack stack, IWorldReader world, BlockPos pos, PlayerEntity player )
    {
        return true;
    }

    @Override
    public String getLabel( @Nonnull ItemStack stack )
    {
        return stack.hasCustomHoverName() ? stack.getHoverName().getString() : null;
    }

    @Override
    public boolean setLabel( @Nonnull ItemStack stack, String label )
    {
        if( label != null )
        {
            stack.setHoverName( new StringTextComponent( label ) );
        }
        else
        {
            stack.resetHoverName();
        }
        return true;
    }

    @Override
    public IMount createDataMount( @Nonnull ItemStack stack, @Nonnull World world )
    {
        int diskID = getDiskID( stack );
        if( diskID < 0 )
        {
            diskID = ComputerCraftAPI.createUniqueNumberedSaveDir( world, "disk" );
            setDiskID( stack, diskID );
        }
        return ComputerCraftAPI.createSaveDirMount( world, "disk/" + diskID, ComputerCraft.floppySpaceLimit );
    }

    public static int getDiskID( @Nonnull ItemStack stack )
    {
        CompoundNBT nbt = stack.getTag();
        return nbt != null && nbt.contains( NBT_ID ) ? nbt.getInt( NBT_ID ) : -1;
    }

    private static void setDiskID( @Nonnull ItemStack stack, int id )
    {
        if( id >= 0 ) stack.getOrCreateTag().putInt( NBT_ID, id );
    }

    @Override
    public int getColour( @Nonnull ItemStack stack )
    {
        int colour = IColouredItem.getColourBasic( stack );
        return colour == -1 ? Colour.WHITE.getHex() : colour;
    }
}<|MERGE_RESOLUTION|>--- conflicted
+++ resolved
@@ -71,11 +71,7 @@
             if( id >= 0 )
             {
                 list.add( new TranslationTextComponent( "gui.computercraft.tooltip.disk_id", id )
-<<<<<<< HEAD
-                    .mergeStyle( TextFormatting.GRAY ) );
-=======
                     .withStyle( TextFormatting.GRAY ) );
->>>>>>> 34b5ede3
             }
         }
     }
