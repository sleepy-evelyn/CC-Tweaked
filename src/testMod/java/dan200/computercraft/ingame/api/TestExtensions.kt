package dan200.computercraft.ingame.api

import dan200.computercraft.ingame.mod.ImageUtils
import dan200.computercraft.ingame.mod.TestMod
import net.minecraft.client.Minecraft
import net.minecraft.client.Screenshot
import net.minecraft.commands.arguments.blocks.BlockInput
import net.minecraft.core.BlockPos
import net.minecraft.gametest.framework.GameTestAssertException
import net.minecraft.gametest.framework.GameTestAssertPosException
import net.minecraft.gametest.framework.GameTestHelper
import net.minecraft.gametest.framework.GameTestSequence
import net.minecraft.world.entity.decoration.ArmorStand
import net.minecraft.world.level.block.entity.BlockEntity
import net.minecraft.world.level.block.entity.BlockEntityType
import net.minecraft.world.level.block.state.BlockState
import java.nio.file.Files
import java.util.concurrent.CompletableFuture
import java.util.concurrent.ExecutionException
import java.util.concurrent.atomic.AtomicBoolean
import java.util.function.Supplier
import javax.imageio.ImageIO

object Times {
    const val NOON: Long = 6000
}

/**
 * Custom timeouts for various test types.
 */
object Timeouts {
    private const val SECOND: Int = 20

    const val COMPUTER_TIMEOUT: Int = SECOND * 15

    const val CLIENT_TIMEOUT: Int = SECOND * 20
}

/**
 * Wait until a computer has finished running and check it is OK.
 */
fun GameTestSequence.thenComputerOk(name: String? = null, marker: String = ComputerState.DONE): GameTestSequence {
    val label = parent.testName + (if (name == null) "" else ".$name")
    return this.thenWaitUntil {
        val computer = ComputerState.get(label)
        if (computer == null || !computer.isDone(marker)) throw GameTestAssertException("Computer '$label' has not reached $marker yet.")
    }.thenExecute {
        ComputerState.get(label).check(marker)
    }
}

/**
 * Run a task on the client
 */
fun GameTestSequence.thenOnClient(task: ClientTestHelper.() -> Unit): GameTestSequence {
    var future: CompletableFuture<Unit>? = null
    return this
        .thenExecute { future = Minecraft.getInstance().submit(Supplier { task(ClientTestHelper()) }) }
        .thenWaitUntil { if (!future!!.isDone) throw GameTestAssertException("Not done task yet") }
        .thenExecute {
            try {
                future!!.get()
            } catch (e: ExecutionException) {
                throw e.cause ?: e
            }
        }
}

/**
 * Idle for one tick to allow the client to catch up, then take a screenshot.
 */
fun GameTestSequence.thenScreenshot(name: String? = null): GameTestSequence {
    val suffix = if (name == null) "" else "-$name"
    val fullName = "${parent.testName}$suffix"

    var counter = 0
    val hasScreenshot = AtomicBoolean()

    return this
        // Wait until all chunks have been rendered and we're idle for an extended period.
        .thenExecute { counter = 0 }
        .thenWaitUntil {
            val renderer = Minecraft.getInstance().levelRenderer
            if (renderer.chunkRenderDispatcher != null && renderer.hasRenderedAllChunks()) {
                val idleFor = ++counter
                if (idleFor <= 20) throw GameTestAssertException("Only idle for $idleFor ticks")
            } else {
                counter = 0
                throw GameTestAssertException("Waiting for client to finish rendering")
            }
        }
        // Now disable the GUI, take a screenshot and reenable it. We sleep either side to give the client time to do
        // its thing.
        .thenExecute {
            Minecraft.getInstance().options.hideGui = true
            hasScreenshot.set(false)
        }
        .thenIdle(5) // Some delay before/after to ensure the render thread has caught up.
        .thenOnClient { screenshot("$fullName.png") { hasScreenshot.set(true) } }
        .thenWaitUntil { if (!hasScreenshot.get()) throw GameTestAssertException("Screenshot does not exist") }
        .thenExecute {
            Minecraft.getInstance().options.hideGui = false

            val screenshotsPath = Minecraft.getInstance().gameDirectory.toPath().resolve("screenshots")
            val screenshotPath = screenshotsPath.resolve("$fullName.png")
            val originalPath = TestMod.sourceDir.resolve("screenshots").resolve("$fullName.png")

            if (!Files.exists(originalPath)) throw GameTestAssertException("$fullName does not exist. Use `/cctest promote' to create it.")

            val screenshot = ImageIO.read(screenshotPath.toFile())
                ?: throw GameTestAssertException("Error reading screenshot from $screenshotPath")
            val original = ImageIO.read(originalPath.toFile())

            if (screenshot.width != original.width || screenshot.height != original.height) {
                throw GameTestAssertException("$fullName screenshot is ${screenshot.width}x${screenshot.height} but original is ${original.width}x${original.height}")
            }

            ImageUtils.writeDifference(screenshotsPath.resolve("$fullName.diff.png"), screenshot, original)
            if (!ImageUtils.areSame(screenshot, original)) throw GameTestAssertException("Images are different.")
        }
}

val GameTestHelper.testName: String get() = testInfo.testName

val GameTestHelper.structureName: String get() = testInfo.structureName

/**
 * Modify a block state within the test.
 */
fun GameTestHelper.modifyBlock(pos: BlockPos, modify: (BlockState) -> BlockState) {
    setBlock(pos, modify(getBlockState(pos)))
}

fun GameTestHelper.sequence(run: GameTestSequence.() -> GameTestSequence) {
    run(startSequence()).thenSucceed()
}

fun <T : BlockEntity> GameTestHelper.getBlockEntity(pos: BlockPos, type: BlockEntityType<T>): T {
    val tile = getBlockEntity(pos)
    @Suppress("UNCHECKED_CAST")
    return when {
        tile == null -> throw GameTestAssertPosException("Expected ${type.registryName}, but no tile was there", absolutePos(pos), pos, 0)
        tile.type != type -> throw GameTestAssertPosException("Expected ${type.registryName} but got ${tile.type.registryName}", absolutePos(pos), pos, 0)
        else -> tile as T
    }
}

/**
 * Set a block within the test structure.
 */
fun GameTestHelper.setBlock(pos: BlockPos, state: BlockInput) = state.place(level, absolutePos(pos), 3)

/**
 * Position the player at an armor stand.
 */
fun GameTestHelper.positionAtArmorStand() {
    val entities = level.getEntities(null, bounds) { it.name.string == structureName }
    if (entities.size <= 0 || entities[0] !is ArmorStand) throw GameTestAssertException("Cannot find armor stand")

    val stand = entities[0] as ArmorStand
    val player = level.randomPlayer ?: throw GameTestAssertException("Player does not exist")

    player.connection.teleport(stand.x, stand.y, stand.z, stand.yRot, stand.xRot)
}

class ClientTestHelper {
    val minecraft: Minecraft = Minecraft.getInstance()

    fun screenshot(name: String, callback: () -> Unit = {}) {
<<<<<<< HEAD
        Screenshot.grab(minecraft.gameDirectory, name, minecraft.mainRenderTarget) {
=======
        ScreenShotHelper.grab(
            minecraft.gameDirectory,
            name,
            minecraft.window.width,
            minecraft.window.height,
            minecraft.mainRenderTarget,
        ) {
>>>>>>> 562f224c
            TestMod.log.info(it.string)
            callback()
        }
    }
}<|MERGE_RESOLUTION|>--- conflicted
+++ resolved
@@ -167,17 +167,11 @@
     val minecraft: Minecraft = Minecraft.getInstance()
 
     fun screenshot(name: String, callback: () -> Unit = {}) {
-<<<<<<< HEAD
-        Screenshot.grab(minecraft.gameDirectory, name, minecraft.mainRenderTarget) {
-=======
-        ScreenShotHelper.grab(
+        Screenshot.grab(
             minecraft.gameDirectory,
             name,
-            minecraft.window.width,
-            minecraft.window.height,
             minecraft.mainRenderTarget,
         ) {
->>>>>>> 562f224c
             TestMod.log.info(it.string)
             callback()
         }
